--- conflicted
+++ resolved
@@ -1009,22 +1009,10 @@
  */
 void NeighborList::addOneThreeExclusionsFromTopology()
 	{
-<<<<<<< HEAD
 	boost::shared_ptr<BondData> bond_data = m_sysdef->getBondData();
-	
-	unsigned int myNAtoms = m_pdata->getN();
-	unsigned int MAXNBONDS = 5;
-	unsigned int* localBondList = (unsigned int*) malloc(sizeof(unsigned int)*MAXNBONDS*myNAtoms);
-	unsigned int nBonds = bond_data->getNumBonds();
-	unsigned int tagA, tagB;
-	unsigned int iAtom;
-	unsigned int atomA, atomB, atomC, atomD, atomE;
-=======
-	boost::shared_ptr<BondData> bond_data = m_pdata->getBondData();
 	const unsigned int myNAtoms = m_pdata->getN();
 	const unsigned int MAXNBONDS = 7+1; //! assumed maximum number of bonds per atom plus one entry for the number of bonds.
 	const unsigned int nBonds = bond_data->getNumBonds();
->>>>>>> c27d22e3
 
 	if (nBonds == 0)
 		{
@@ -1097,17 +1085,11 @@
  */
 void NeighborList::addOneFourExclusionsFromTopology()
 	{
-<<<<<<< HEAD
 	boost::shared_ptr<BondData> bond_data = m_sysdef->getBondData();
-	unsigned int nBonds = bond_data->getNumBonds();
-	
-=======
-	boost::shared_ptr<BondData> bond_data = m_pdata->getBondData();
 	const unsigned int myNAtoms = m_pdata->getN();
 	const unsigned int MAXNBONDS = 7+1; //! assumed maximum number of bonds per atom plus one entry for the number of bonds.
 	const unsigned int nBonds = bond_data->getNumBonds();
 
->>>>>>> c27d22e3
 	if (nBonds == 0)
 		{
 		cout << "***Warning! No bonds defined while trying to add topology derived 1-4 exclusions" << endl;
