--- conflicted
+++ resolved
@@ -207,11 +207,7 @@
  - \link hoomd_script.pair.yukawa pair.yukawa\endlink - <i>Yukawa %pair %force </i>
  - \link hoomd_script.pair.zbl pair.zbl\endlink - <i>Ziegler-Biersack-Littmark %pair %force</i>
  - \link hoomd_script.pair.force_shifted_lj pair.force_shifted_lj\endlink - <i>Force shifted Lennard-Jones %pair %force </i>
-<<<<<<< HEAD
-=======
  - \link hoomd_script.pair.zbl pair.zbl\endlink - <i>Ziegler-Biersack-Littmark %pair %force </i>
- - \link hoomd_script.pair.nlist nlist\endlink - <i>Interface for controlling neighbor list parameters </i>
->>>>>>> ca3dd995
 
 \section sec_index_manybody Many-body potentials
  - \link hoomd_script.pair.eam pair.eam\endlink - <i>EAM many-body %pair %force </i>
