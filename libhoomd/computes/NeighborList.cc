/*
Highly Optimized Object-oriented Many-particle Dynamics -- Blue Edition
(HOOMD-blue) Open Source Software License Copyright 2008-2011 Ames Laboratory
Iowa State University and The Regents of the University of Michigan All rights
reserved.

HOOMD-blue may contain modifications ("Contributions") provided, and to which
copyright is held, by various Contributors who have granted The Regents of the
University of Michigan the right to modify and/or distribute such Contributions.

You may redistribute, use, and create derivate works of HOOMD-blue, in source
and binary forms, provided you abide by the following conditions:

* Redistributions of source code must retain the above copyright notice, this
list of conditions, and the following disclaimer both in the code and
prominently in any materials provided with the distribution.

* Redistributions in binary form must reproduce the above copyright notice, this
list of conditions, and the following disclaimer in the documentation and/or
other materials provided with the distribution.

* All publications and presentations based on HOOMD-blue, including any reports
or published results obtained, in whole or in part, with HOOMD-blue, will
acknowledge its use according to the terms posted at the time of submission on:
http://codeblue.umich.edu/hoomd-blue/citations.html

* Any electronic documents citing HOOMD-Blue will link to the HOOMD-Blue website:
http://codeblue.umich.edu/hoomd-blue/

* Apart from the above required attributions, neither the name of the copyright
holder nor the names of HOOMD-blue's contributors may be used to endorse or
promote products derived from this software without specific prior written
permission.

Disclaimer

THIS SOFTWARE IS PROVIDED BY THE COPYRIGHT HOLDER AND CONTRIBUTORS ``AS IS'' AND
ANY EXPRESS OR IMPLIED WARRANTIES, INCLUDING, BUT NOT LIMITED TO, THE IMPLIED
WARRANTIES OF MERCHANTABILITY, FITNESS FOR A PARTICULAR PURPOSE, AND/OR ANY
WARRANTIES THAT THIS SOFTWARE IS FREE OF INFRINGEMENT ARE DISCLAIMED.

IN NO EVENT SHALL THE COPYRIGHT HOLDER OR CONTRIBUTORS BE LIABLE FOR ANY DIRECT,
INDIRECT, INCIDENTAL, SPECIAL, EXEMPLARY, OR CONSEQUENTIAL DAMAGES (INCLUDING,
BUT NOT LIMITED TO, PROCUREMENT OF SUBSTITUTE GOODS OR SERVICES; LOSS OF USE,
DATA, OR PROFITS; OR BUSINESS INTERRUPTION) HOWEVER CAUSED AND ON ANY THEORY OF
LIABILITY, WHETHER IN CONTRACT, STRICT LIABILITY, OR TORT (INCLUDING NEGLIGENCE
OR OTHERWISE) ARISING IN ANY WAY OUT OF THE USE OF THIS SOFTWARE, EVEN IF
ADVISED OF THE POSSIBILITY OF SUCH DAMAGE.
*/

// Maintainer: joaander

#include <boost/python.hpp>
#include <boost/python/suite/indexing/vector_indexing_suite.hpp>

using namespace boost::python;

#ifdef ENABLE_MPI
#include <boost/mpi.hpp>
#include "Communicator.h"
#endif

#include <boost/bind.hpp>

#include "NeighborList.h"
#include "BondData.h"
#include "AngleData.h"
#include "DihedralData.h"

#include <sstream>
#include <fstream>

#include <iostream>
#include <stdexcept>

using namespace boost;
using namespace std;

/*! \file NeighborList.cc
    \brief Defines the NeighborList class
*/

/*! \param sysdef System the neighborlist is to compute neighbors for
    \param r_cut Cuttoff radius under which particles are considered neighbors
    \param r_buff Buffere radius around \a r_cut in which neighbors will be included

    \post NeighborList is initialized and the list memory has been allocated,
        but the list will not be computed until compute is called.
    \post The storage mode defaults to half
*/
NeighborList::NeighborList(boost::shared_ptr<SystemDefinition> sysdef, Scalar r_cut, Scalar r_buff)
    : Compute(sysdef), m_r_cut(r_cut), m_r_buff(r_buff), m_d_max(1.0), m_filter_body(false), m_filter_diameter(false),
      m_storage_mode(half), m_updates(0), m_forced_updates(0), m_dangerous_updates(0), m_force_update(true),
      m_dist_check(true)
#ifdef ENABLE_MPI
      , m_cached_update(false)
#endif
    {
    m_exec_conf->msg->notice(5) << "Constructing Neighborlist" << endl;

    // check for two sensless errors the user could make
    if (m_r_cut < 0.0)
        {
        m_exec_conf->msg->error() << "nlist: Requested cuttoff radius is less than zero" << endl;
        throw runtime_error("Error initializing NeighborList");
        }
        
    if (m_r_buff < 0.0)
        {
        m_exec_conf->msg->error() << "nlist: Requested buffer radius is less than zero" << endl;
        throw runtime_error("Error initializing NeighborList");
        }
        
    // initialize values
    m_last_updated_tstep = 0;
    m_every = 0;
    m_Nmax = 0;
    m_exclusions_set = false;

    // allocate m_n_neigh and m_last_pos
    GPUArray<unsigned int> n_neigh(m_pdata->getMaxN(), exec_conf);
    m_n_neigh.swap(n_neigh);
    GPUArray<Scalar4> last_pos(m_pdata->getMaxN(), exec_conf);
    m_last_pos.swap(last_pos);
    
    // allocate conditions array
    GPUArray<unsigned int> conditions(1, exec_conf);
    m_conditions.swap(conditions);
    
    // allocate initial memory allowing 4 exclusions per particle (will grow to match specified exclusions)
    GPUArray<unsigned int> n_ex_tag(m_pdata->getNGlobal(), exec_conf);
    m_n_ex_tag.swap(n_ex_tag);
    GPUArray<unsigned int> n_ex_idx(m_pdata->getMaxN(), exec_conf);
    m_n_ex_idx.swap(n_ex_idx);
    GPUArray<unsigned int> ex_list_tag(m_pdata->getNGlobal(), 1, exec_conf);
    m_ex_list_tag.swap(ex_list_tag);
    GPUArray<unsigned int> ex_list_idx(m_pdata->getMaxN(), 1, exec_conf);
    m_ex_list_idx.swap(ex_list_idx);
    m_ex_list_indexer = Index2D(m_ex_list_idx.getPitch(), 1);
    m_ex_list_indexer_tag = Index2D(m_ex_list_tag.getPitch(), 1);
    
    // allocate nlist array
    allocateNlist();
    
    m_sort_connection = m_pdata->connectParticleSort(bind(&NeighborList::forceUpdate, this));

    m_max_particle_num_change_connection = m_pdata->connectMaxParticleNumberChange(bind(&NeighborList::reallocate, this));

    // allocate m_update_periods tracking info
    m_update_periods.resize(100);
    for (unsigned int i = 0; i < m_update_periods.size(); i++)
        m_update_periods[i] = 0;
    }

/*! Reallocate internal data structures upon change of local maximum particle number
 */
void NeighborList::reallocate()
    {
    m_n_neigh.resize(m_pdata->getMaxN());
    m_last_pos.resize(m_pdata->getMaxN());
    m_n_ex_idx.resize(m_pdata->getMaxN());
    unsigned int ex_list_height = m_ex_list_indexer.getH();
    m_ex_list_idx.resize(m_pdata->getMaxN(), ex_list_height );
    m_ex_list_indexer = Index2D(m_ex_list_idx.getPitch(), ex_list_height);

    reallocateNlist();
    }

NeighborList::~NeighborList()
    {
    m_exec_conf->msg->notice(5) << "Destroying Neighborlist" << endl;

    m_sort_connection.disconnect();
    m_max_particle_num_change_connection.disconnect();
#ifdef ENABLE_MPI
    if (m_migrate_request_connection.connected())
        m_migrate_request_connection.disconnect();
#endif
    }

/*! Updates the neighborlist if it has not yet been updated this times step
    \param timestep Current time step of the simulation
*/
void NeighborList::compute(unsigned int timestep)
    {
    // skip if we shouldn't compute this step
    if (!shouldCompute(timestep) && !m_force_update)
        return;
        
    if (m_prof) m_prof->push("Neighbor");

    // update the exclusion data if this is a forced update
    if (m_force_update)
        {
        if (m_exclusions_set)
            updateExListIdx();
        }

    // check if the list needs to be updated and update it
    if (needsUpdating(timestep))
        {
        // rebuild the list until there is no overflow
        bool overflowed = false;
        do
            {
            buildNlist(timestep);

            overflowed = checkConditions();
            // if we overflowed, need to reallocate memory and reset the conditions
            if (overflowed)
                {
<<<<<<< HEAD
                reallocateNlist();
                // cout << "Notice: neighbor list overflow, allocating " << m_Nmax << " slots per particle" << endl;
=======
                allocateNlist();
>>>>>>> e7276024
                resetConditions();
                }
            } while (overflowed);
        
        if (m_exclusions_set)
            filterNlist();
        
        setLastUpdatedPos();
        }

    if (m_prof) m_prof->pop();
    }

/*! \param num_iters Number of iterations to average for the benchmark
    \returns Milliseconds of execution time per calculation

    Calls buildNlist repeatedly to benchmark the neighbor list.
*/
double NeighborList::benchmark(unsigned int num_iters)
    {
    ClockSource t;
    // warm up run
    forceUpdate();
    compute(0);
    buildNlist(0);
    
#ifdef ENABLE_CUDA
    if (exec_conf->isCUDAEnabled())
        {
        cudaThreadSynchronize();
        CHECK_CUDA_ERROR();
        }
#endif
    
    // benchmark
    uint64_t start_time = t.getTime();
    for (unsigned int i = 0; i < num_iters; i++)
        buildNlist(0);
        
#ifdef ENABLE_CUDA
    if (exec_conf->isCUDAEnabled())
        cudaThreadSynchronize();
#endif
    uint64_t total_time_ns = t.getTime() - start_time;
    
    // convert the run time to milliseconds
    return double(total_time_ns) / 1e6 / double(num_iters);
    }

/*! \param r_cut New cuttoff radius to set
    \param r_buff New buffer radius to set
    \note Changing the cuttoff radius does NOT immeadiately update the neighborlist.
            The new cuttoff will take effect when compute is called for the next timestep.
*/
void NeighborList::setRCut(Scalar r_cut, Scalar r_buff)
    {
    m_r_cut = r_cut;
    m_r_buff = r_buff;
    
    // check for two sensless errors the user could make
    if (m_r_cut < 0.0)
        {
        m_exec_conf->msg->error() << "nlist: Requested cuttoff radius is less than zero" << endl;
        throw runtime_error("Error changing NeighborList parameters");
        }
        
    if (m_r_buff < 0.0)
        {
        m_exec_conf->msg->error() << "nlist: Requested buffer radius is less than zero" << endl;
        throw runtime_error("Error changing NeighborList parameters");
        }

#ifdef ENABLE_MPI
    if (m_comm)
        {
        Scalar rmax = m_r_cut + m_r_buff;
        // add d_max - 1.0 all the time - this is needed so that all interacting slj particles are communicated
        rmax += m_d_max - Scalar(1.0);
        m_comm->setGhostLayerWidth(rmax);
        }
#endif
    forceUpdate();
    }

/*! \returns an estimate of the number of neighbors per particle
    This mean-field estimate may be very bad dending on how clustered particles are.
    Derived classes can override this method to provide better estimates.

    \note Under NO circumstances should calling this method produce any
    appreciable amount of overhead. This is mainly a warning to
    derived classes.
*/
Scalar NeighborList::estimateNNeigh()
    {
    // calculate a number density of particles
    BoxDim box = m_pdata->getBox();
    Scalar3 L = box.getL();
    Scalar vol = L.x * L.y * L.z;
    Scalar n_dens = Scalar(m_pdata->getN()) / vol;
    
    // calculate the average number of neighbors by multiplying by the volume
    // within the cutoff
    Scalar r_max = m_r_cut + m_r_buff;
    Scalar vol_cut = Scalar(4.0/3.0 * M_PI) * r_max * r_max * r_max;
    return n_dens * vol_cut;
    }

/*! \param tag1 TAG (not index) of the first particle in the pair
    \param tag2 TAG (not index) of the second particle in the pair
    \post The pair \a tag1, \a tag2 will not appear in the neighborlist
    \note This only takes effect on the next call to compute() that updates the list
    \note Duplicates are checked for and not added.
*/
void NeighborList::addExclusion(unsigned int tag1, unsigned int tag2)
    {
    assert(tag1 < m_pdata->getNGlobal());
    assert(tag2 < m_pdata->getNGlobal());
    
    m_exclusions_set = true;

    // don't add an exclusion twice
    if (isExcluded(tag1, tag2))
        return;
    
    // this is clunky, but needed due to the fact that we cannot have an array handle in scope when
    // calling grow exclusion list
    bool grow = false;
        {
        // access arrays
        ArrayHandle<unsigned int> h_n_ex_tag(m_n_ex_tag, access_location::host, access_mode::readwrite);
    
        // grow the list if necessary
        if (h_n_ex_tag.data[tag1] == m_ex_list_indexer.getH())
            grow = true;
        
        if (h_n_ex_tag.data[tag2] == m_ex_list_indexer.getH())
            grow = true;
        }
        
    if (grow)
        growExclusionList();

        {
        // access arrays
        ArrayHandle<unsigned int> h_ex_list_tag(m_ex_list_tag, access_location::host, access_mode::readwrite);
        ArrayHandle<unsigned int> h_n_ex_tag(m_n_ex_tag, access_location::host, access_mode::readwrite);
    
        // add tag2 to tag1's exculsion list
        unsigned int pos1 = h_n_ex_tag.data[tag1];
        assert(pos1 < m_ex_list_indexer.getH());
        h_ex_list_tag.data[m_ex_list_indexer_tag(tag1,pos1)] = tag2;
        h_n_ex_tag.data[tag1]++;
        
        // add tag1 to tag2's exclusion list
        unsigned int pos2 = h_n_ex_tag.data[tag2];
        assert(pos2 < m_ex_list_indexer.getH());
        h_ex_list_tag.data[m_ex_list_indexer_tag(tag2,pos2)] = tag1;
        h_n_ex_tag.data[tag2]++;
        }
    
    forceUpdate();
    }

/*! \post No particles are excluded from the neighbor list
*/
void NeighborList::clearExclusions()
    {
    ArrayHandle<unsigned int> h_n_ex_tag(m_n_ex_tag, access_location::host, access_mode::overwrite);
    ArrayHandle<unsigned int> h_n_ex_idx(m_n_ex_idx, access_location::host, access_mode::overwrite);

    memset(h_n_ex_tag.data, 0, sizeof(unsigned int)*m_pdata->getN());
    memset(h_n_ex_idx.data, 0, sizeof(unsigned int)*m_pdata->getN());
    m_exclusions_set = false;

    forceUpdate();
    }

/*! \post Gather some statistics about exclusions usage.
*/
void NeighborList::countExclusions()
    {
    unsigned int MAX_COUNT_EXCLUDED = 16;
    unsigned int excluded_count[MAX_COUNT_EXCLUDED+2];
    unsigned int num_excluded, max_num_excluded;
    
    ArrayHandle<unsigned int> h_n_ex_tag(m_n_ex_tag, access_location::host, access_mode::read);
    
    max_num_excluded = 0;
    for (unsigned int c=0; c <= MAX_COUNT_EXCLUDED+1; ++c)
        excluded_count[c] = 0;
        
    for (unsigned int i = 0; i < m_pdata->getN(); i++)
        {
        num_excluded = h_n_ex_tag.data[i];
        
        if (num_excluded > max_num_excluded)
            max_num_excluded = num_excluded;
        
        if (num_excluded > MAX_COUNT_EXCLUDED)
            num_excluded = MAX_COUNT_EXCLUDED + 1;
        
        excluded_count[num_excluded] += 1;
        }

    m_exec_conf->msg->notice(2) << "-- Neighborlist exclusion statistics -- :" << endl;
    for (unsigned int i=0; i <= MAX_COUNT_EXCLUDED; ++i)
        {
        if (excluded_count[i] > 0)
            m_exec_conf->msg->notice(2) << "Particles with " << i << " exclusions             : " << excluded_count[i] << endl;
        }

    if (excluded_count[MAX_COUNT_EXCLUDED+1])
        {
        m_exec_conf->msg->notice(2) << "Particles with more than " << MAX_COUNT_EXCLUDED << " exclusions: "
             << excluded_count[MAX_COUNT_EXCLUDED+1] << endl;
        }

    if (m_filter_diameter)
        m_exec_conf->msg->notice(2) << "Neighbors excluded by diameter (slj)    : yes" << endl;
    else
        m_exec_conf->msg->notice(2) << "Neighbors excluded by diameter (slj)    : no" << endl;

    if (m_filter_body)
        m_exec_conf->msg->notice(2) << "Neighbors excluded when in the same body: yes" << endl;
    else
        m_exec_conf->msg->notice(2) << "Neighbors excluded when in the same body: no" << endl;
        
    if (!m_filter_body && m_sysdef->getRigidData()->getNumBodies() > 0)
        {
        m_exec_conf->msg->warning() << "Disabling the body exclusion will cause rigid bodies to behave erratically" << endl
             << "            unless inter-body pair forces are very small." << endl;
        }
    }

/*! After calling addExclusionFromBonds() all bonds specified in the attached ParticleData will be
    added as exlusions. Any additional bonds added after this will not be automatically added as exclusions.
*/
void NeighborList::addExclusionsFromBonds()
    {
    boost::shared_ptr<BondData> bond_data = m_sysdef->getBondData();
    
    // for each bond
    for (unsigned int i = 0; i < bond_data->getNumBonds(); i++)
        {
        // add an exclusion
        Bond bond = bond_data->getBond(i);
        addExclusion(bond.a, bond.b);
        }
    }

/*! After calling addExclusionsFromAngles(), all angles specified in the attached ParticleData will be added to the
    exclusion list. Only the two end particles in the angle are excluded from interacting.
*/
void NeighborList::addExclusionsFromAngles()
    {
    boost::shared_ptr<AngleData> angle_data = m_sysdef->getAngleData();
    
    // for each bond
    for (unsigned int i = 0; i < angle_data->getNumAngles(); i++)
        {
        Angle angle = angle_data->getAngle(i);
        addExclusion(angle.a, angle.c);
        }
    }

/*! After calling addExclusionsFromAngles(), all dihedrals specified in the attached ParticleData will be added to the
    exclusion list. Only the two end particles in the dihedral are excluded from interacting.
*/
void NeighborList::addExclusionsFromDihedrals()
    {
    boost::shared_ptr<DihedralData> dihedral_data = m_sysdef->getDihedralData();
    
    // for each bond
    for (unsigned int i = 0; i < dihedral_data->getNumDihedrals(); i++)
        {
        Dihedral dihedral = dihedral_data->getDihedral(i);
        addExclusion(dihedral.a, dihedral.d);
        }
    }

/*! \param tag1 First particle tag in the pair
    \param tag2 Second particle tag in the pair
    \return true if the particles \a tag1 and \a tag2 have been excluded from the neighbor list
*/
bool NeighborList::isExcluded(unsigned int tag1, unsigned int tag2)
    {
    assert(tag1 < m_pdata->getNGlobal());
    assert(tag2 < m_pdata->getNGlobal());
        
    ArrayHandle<unsigned int> h_n_ex_tag(m_n_ex_tag, access_location::host, access_mode::read);
    ArrayHandle<unsigned int> h_ex_list_tag(m_ex_list_tag, access_location::host, access_mode::read);
    
    unsigned int n_ex = h_n_ex_tag.data[tag1];
    for (unsigned int i = 0; i < n_ex; i++)
        {
        if (h_ex_list_tag.data[m_ex_list_indexer_tag(tag1,i)] == tag2)
            return true;
        }
    
    return false;
    }

/*! Add topologically derived exclusions for angles
 *
 * This excludes all non-bonded interactions between all pairs particles
 * that are bonded to the same atom.
 * To make the process quasi-linear scaling with system size we first
 * create a 1-d array the collects the number and index of bond partners.
 */
void NeighborList::addOneThreeExclusionsFromTopology()
    {
    boost::shared_ptr<BondData> bond_data = m_sysdef->getBondData();
    const unsigned int myNAtoms = m_pdata->getN();
    const unsigned int MAXNBONDS = 7+1; //! assumed maximum number of bonds per atom plus one entry for the number of bonds.
    const unsigned int nBonds = bond_data->getNumBonds();
    
    if (nBonds == 0)
        {
        m_exec_conf->msg->warning() << "nlist: No bonds defined while trying to add topology derived 1-3 exclusions" << endl;
        return;
        }
        
    // build a per atom list with all bonding partners from the list of bonds.
    unsigned int *localBondList = new unsigned int[MAXNBONDS*myNAtoms];
    memset((void *)localBondList,0,sizeof(unsigned int)*MAXNBONDS*myNAtoms);
    
    for (unsigned int i = 0; i < nBonds; i++)
        {
        // loop over all bonds and make a 1D exlcusion map
        Bond bondi = bond_data->getBond(i);
        const unsigned int tagA = bondi.a;
        const unsigned int tagB = bondi.b;
        
        // next, incrememt the number of bonds, and update the tags
        const unsigned int nBondsA = ++localBondList[tagA*MAXNBONDS];
        const unsigned int nBondsB = ++localBondList[tagB*MAXNBONDS];
        
        if (nBondsA >= MAXNBONDS)
            {
            m_exec_conf->msg->error() << "nlist: Too many bonds to process exclusions for particle with tag: " << tagA << endl;
            m_exec_conf->msg->error() << "Maximum allowed is currently: " << MAXNBONDS-1 << endl;
            throw runtime_error("Error setting up toplogical exclusions in NeighborList");
            }
            
        if (nBondsB >= MAXNBONDS)
            {
            m_exec_conf->msg->error() << "nlist: Too many bonds to process exclusions for particle with tag: " << tagB << endl;
            m_exec_conf->msg->error() << "Maximum allowed is currently: " << MAXNBONDS-1 << endl;
            throw runtime_error("Error setting up toplogical exclusions in NeighborList");
            }
            
        localBondList[tagA*MAXNBONDS + nBondsA] = tagB;
        localBondList[tagB*MAXNBONDS + nBondsB] = tagA;
        }
        
    // now loop over the atoms and build exclusions if we have more than
    // one bonding partner, i.e. we are in the center of an angle.
    for (unsigned int i = 0; i < myNAtoms; i++)
        {
        // now, loop over all atoms, and find those in the middle of an angle
        const unsigned int iAtom = i*MAXNBONDS;
        const unsigned int nBonds = localBondList[iAtom];
        
        if (nBonds > 1) // need at least two bonds
            {
            for (unsigned int j = 1; j < nBonds; ++j)
                {
                for (unsigned int k = j+1; k <= nBonds; ++k)
                    addExclusion(localBondList[iAtom+j],localBondList[iAtom+k]);
                }
            }
        }
    // free temp memory
    delete[] localBondList;
    }

/*! Add topologically derived exclusions for dihedrals
 *
 * This excludes all non-bonded interactions between all pairs particles
 * that are connected to a common bond.
 *
 * To make the process quasi-linear scaling with system size we first
 * create a 1-d array the collects the number and index of bond partners.
 * and then loop over bonded partners.
 */
void NeighborList::addOneFourExclusionsFromTopology()
    {
    boost::shared_ptr<BondData> bond_data = m_sysdef->getBondData();
    const unsigned int myNAtoms = m_pdata->getN();
    const unsigned int MAXNBONDS = 7+1; //! assumed maximum number of bonds per atom plus one entry for the number of bonds.
    const unsigned int nBonds = bond_data->getNumBonds();
    
    if (nBonds == 0)
        {
        m_exec_conf->msg->warning() << "nlist: No bonds defined while trying to add topology derived 1-4 exclusions" << endl;
        return;
        }
        
    // allocate and clear data.
    unsigned int *localBondList = new unsigned int[MAXNBONDS*myNAtoms];
    memset((void *)localBondList,0,sizeof(unsigned int)*MAXNBONDS*myNAtoms);
    
    for (unsigned int i = 0; i < nBonds; i++)
        {
        // loop over all bonds and make a 1D exlcusion map
        Bond bondi = bond_data->getBond(i);
        const unsigned int tagA = bondi.a;
        const unsigned int tagB = bondi.b;
        
        // next, incrememt the number of bonds, and update the tags
        const unsigned int nBondsA = ++localBondList[tagA*MAXNBONDS];
        const unsigned int nBondsB = ++localBondList[tagB*MAXNBONDS];
        
        if (nBondsA >= MAXNBONDS)
            {
            m_exec_conf->msg->error() << "nlist: Too many bonds to process exclusions for particle with tag: " << tagA << endl;
            m_exec_conf->msg->error() << "Maximum allowed is currently: " << MAXNBONDS-1 << endl;
            throw runtime_error("Error setting up toplogical exclusions in NeighborList");
            }
            
        if (nBondsB >= MAXNBONDS)
            {
            m_exec_conf->msg->error() << "nlist: Too many bonds to process exclusions for particle with tag: " << tagB << endl;
            m_exec_conf->msg->error() << "Maximum allowed is currently: " << MAXNBONDS-1 << endl;
            throw runtime_error("Error setting up toplogical exclusions in NeighborList");
            }
            
        localBondList[tagA*MAXNBONDS + nBondsA] = tagB;
        localBondList[tagB*MAXNBONDS + nBondsB] = tagA;
        }
        
    //  loop over all bonds
    for (unsigned int i = 0; i < nBonds; i++)
        {
        Bond bondi = bond_data->getBond(i);
        const unsigned int tagA = bondi.a;
        const unsigned int tagB = bondi.b;
        
        const unsigned int nBondsA = localBondList[tagA*MAXNBONDS];
        const unsigned int nBondsB = localBondList[tagB*MAXNBONDS];
        
        for (unsigned int j = 1; j <= nBondsA; j++)
            {
            const unsigned int tagJ = localBondList[tagA*MAXNBONDS+j];
            if (tagJ == tagB) // skip the bond in the middle of the dihedral
                continue;
                
            for (unsigned int k = 1; k <= nBondsB; k++)
                {
                const unsigned int tagK = localBondList[tagB*MAXNBONDS+k];
                if (tagK == tagA) // skip the bond in the middle of the dihedral
                    continue;
                    
                addExclusion(tagJ,tagK);
                }
            }
        }
    // free temp memory
    delete[] localBondList;
    }


/*! \returns true If any of the particles have been moved more than 1/2 of the buffer distance since the last call
        to this method that returned true.
    \returns false If none of the particles has been moved more than 1/2 of the buffer distance since the last call to this
        method that returned true.

    Note: this method relies on data set by setLastUpdatedPos(), which must be called to set the previous data used
    in the next call to distanceCheck();
*/
bool NeighborList::distanceCheck()
    {
    ArrayHandle<Scalar4> h_pos(m_pdata->getPositions(), access_location::host, access_mode::read);

    // sanity check
    assert(h_pos.data);
    
    // profile
    if (m_prof) m_prof->push("Dist check");
    
    // temporary storage for the result
    bool result = false;
    
    // get a local copy of the simulation box too
    const BoxDim& box = m_pdata->getBox();
<<<<<<< HEAD
    // sanity check
    assert(box.xhi > box.xlo && box.yhi > box.ylo && box.zhi > box.zlo);
    
    // precalculate box lenghts
    Scalar Lx = box.xhi - box.xlo;
    Scalar Ly = box.yhi - box.ylo;
    Scalar Lz = box.zhi - box.zlo;

    Scalar Lx2 = Lx/Scalar(2.0);
    Scalar Ly2 = Ly/Scalar(2.0);
    Scalar Lz2 = Lz/Scalar(2.0);

=======
    Scalar3 L = box.getL();
    
>>>>>>> e7276024
    ArrayHandle<Scalar4> h_last_pos(m_last_pos, access_location::host, access_mode::read);
    
    // actually scan the array looking for values over 1/2 the buffer distance
    Scalar maxsq = (m_r_buff/Scalar(2.0))*(m_r_buff/Scalar(2.0));
    for (unsigned int i = 0; i < m_pdata->getN(); i++)
        {
        Scalar3 dx = make_scalar3(h_pos.data[i].x - h_last_pos.data[i].x,
                                  h_pos.data[i].y - h_last_pos.data[i].y,
                                  h_pos.data[i].z - h_last_pos.data[i].z);
        
<<<<<<< HEAD
        // if the vector crosses the box, pull it back
        if (dx >= Lx2)
            dx -= Lx;
        else if (dx < -Lx2)
            dx += Lx;
            
        if (dy >= Ly2)
            dy -= Ly;
        else if (dy < -Ly2)
            dy += Ly;
            
        if (dz >= Lz2)
            dz -= Lz;
        else if (dz < -Lz2)
            dz += Lz;
            
        if (dx*dx + dy*dy + dz*dz >= maxsq)
=======
        dx = box.minImage(dx);
        
        if (dot(dx, dx) >= maxsq)
>>>>>>> e7276024
            {
            result = true;
            break;
            }
        }
        
    // don't worry about computing flops here, this is fast
    if (m_prof) m_prof->pop();

#ifdef ENABLE_MPI
    if (m_comm)
        {
        // use MPI all_reduce to check if the neighbor list build criterium is fulfilled on any processor
        unsigned int local_result = result ? 1 : 0;
        unsigned int global_result = 0;
        all_reduce(*m_comm->getMPICommunicator(), local_result, global_result,  boost::mpi::maximum<unsigned int>());
        result = (global_result > 0);
        }
#endif

    return result;
    }

/*! Copies the current positions of all particles over to m_last_x etc...
*/
void NeighborList::setLastUpdatedPos()
    {
    ArrayHandle<Scalar4> h_pos(m_pdata->getPositions(), access_location::host, access_mode::read);

    // sanity check
    assert(h_pos.data);
    
    // profile
    if (m_prof) m_prof->push("Dist check");
    
    // update the last position arrays
    ArrayHandle<Scalar4> h_last_pos(m_last_pos, access_location::host, access_mode::overwrite);
    for (unsigned int i = 0; i < m_pdata->getN(); i++)
        {
        h_last_pos.data[i] = make_scalar4(h_pos.data[i].x, h_pos.data[i].y, h_pos.data[i].z, 0.0f);
        }
    
    if (m_prof) m_prof->pop();
    }

/*! \returns true If the neighbor list needs to be updated
    \returns false If the neighbor list does not need to be updated
    \note This is designed to be called if (needsUpdating()) then update every step.
        It internally handles many state variables that rely on this assumption.

    \param timestep Current time step in the simulation
*/
bool NeighborList::needsUpdating(unsigned int timestep)
    {
    if (timestep < (m_last_updated_tstep + m_every) && !m_force_update && !m_cached_update)
        return false;

#ifdef ENABLE_MPI
    // Test if update was requested ahead of time (as a result of a call to this method)
    if (m_cached_update)
        {
        m_cached_update = false;
        m_force_update = false;
        return true;
        }
#endif

    // check if this is a dangerous time
    // we are dangerous if m_every is greater than 1 and this is the first check after the
    // last build
    bool dangerous = false;
    if (m_dist_check && (m_every > 1 && timestep == (m_last_updated_tstep + m_every)))
        dangerous = true;
        
    // temporary storage for return result
    bool result = false;
    
    // if the update has been forced, the result defaults to true
    if (m_force_update)
        {
        result = true;
        m_force_update = false;
        m_forced_updates += 1;
        m_last_updated_tstep = timestep;
        
        // when an update is forced, there is no way to tell if the build
        // is dangerous or not: filter out the false positive errors
        dangerous = false;
        }
    else
        {
        // not a forced update, perform the distance check to determine
        // if the list needs to be updated - no dist check needed if r_buff is tiny
        // it also needs to be updated if m_every is 0, or the check period is hit when distance checks are disabled
        if (m_r_buff < 1e-6 ||
            (!m_dist_check && (m_every == 0 || (m_every > 1 && timestep == (m_last_updated_tstep + m_every)))))
            {
            result = true;
            }
        else
            {
            result = distanceCheck();
            }
        
        if (result)
            {
            // record update histogram - but only if the period is positive
            if (timestep > m_last_updated_tstep)
                {
                unsigned int period = timestep - m_last_updated_tstep;
                if (period >= m_update_periods.size())
                    period = m_update_periods.size()-1;
                m_update_periods[period]++;
                }

            m_last_updated_tstep = timestep;
            m_updates += 1;
            }
        }
        
    // warn the user if this is a dangerous build
    if (result && dangerous)
        {
        m_exec_conf->msg->notice(2) << "nlist: Dangerous neighborlist build occured. Continuing this simulation may produce incorrect results and/or program crashes. Decrease the neighborlist check_period and rerun." << endl;
        m_dangerous_updates += 1;
        }
        
    return result;
    }

/*! Generic statistics that apply to any neighbor list, like the number of updates,
    average number of neighbors, etc... are printed to stdout. Derived classes should
    print any pertinient information they see fit to.
 */
void NeighborList::printStats()
    {
    // return earsly if the notice level is less than 1
    if (m_exec_conf->msg->getNoticeLevel() < 1)
        return;

    m_exec_conf->msg->notice(1) << "-- Neighborlist stats:" << endl;
    m_exec_conf->msg->notice(1) << m_updates << " normal updates / " << m_forced_updates << " forced updates / " << m_dangerous_updates << " dangerous updates" << endl;

    // access the number of neighbors to generate stats
    ArrayHandle<unsigned int> h_n_neigh(m_n_neigh, access_location::host, access_mode::read);

    // build some simple statistics of the number of neighbors
    unsigned int n_neigh_min = m_pdata->getN();
    unsigned int n_neigh_max = 0;
    Scalar n_neigh_avg = 0.0;

    for (unsigned int i = 0; i < m_pdata->getN(); i++)
        {
        unsigned int n_neigh = (unsigned int)h_n_neigh.data[i];
        if (n_neigh < n_neigh_min)
            n_neigh_min = n_neigh;
        if (n_neigh > n_neigh_max)
            n_neigh_max = n_neigh;

        n_neigh_avg += Scalar(n_neigh);
        }

    // divide to get the average
    n_neigh_avg /= Scalar(m_pdata->getN());
    m_exec_conf->msg->notice(1) << "n_neigh_min: " << n_neigh_min << " / n_neigh_max: " << n_neigh_max << " / n_neigh_avg: " << n_neigh_avg << endl;

    m_exec_conf->msg->notice(1) << "shortest rebuild period: " << getSmallestRebuild() << endl;
    }

void NeighborList::resetStats()
    {
    m_updates = m_forced_updates = m_dangerous_updates = 0;
    for (unsigned int i = 0; i < m_update_periods.size(); i++)
        m_update_periods[i] = 0;
    }
    
unsigned int NeighborList::getSmallestRebuild()
    {
    for (unsigned int i = 0; i < m_update_periods.size(); i++)
        {
        if (m_update_periods[i] != 0)
            return i;
        }
    return m_update_periods.size();
    }

/*! Loops through the particles and finds all of the particles \c j who's distance is less than
    \param timestep Current time step of the simulation
    \c r_cut \c + \c r_buff from particle \c i, includes either i < j or all neighbors depending
    on the mode set by setStorageMode()
*/
void NeighborList::buildNlist(unsigned int timestep)
    {
    // sanity check
    assert(m_pdata);
    
    // start up the profile
    if (m_prof) m_prof->push("Build list");
    
    // access the particle data
    ArrayHandle<Scalar4> h_pos(m_pdata->getPositions(), access_location::host, access_mode::read);
    ArrayHandle<Scalar> h_diameter(m_pdata->getDiameters(), access_location::host, access_mode::read);
    ArrayHandle<unsigned int> h_body(m_pdata->getBodies(), access_location::host, access_mode::read);

    // sanity check
    assert(h_pos.data);
    assert(h_diameter.data);
    assert(h_body.data);

    // get a local copy of the simulation box too
    const BoxDim& global_box = m_pdata->getGlobalBox();
    const BoxDim& box = m_pdata->getBox();
<<<<<<< HEAD
    // sanity check
    assert(global_box.xhi > global_box.xlo && global_box.yhi > global_box.ylo && global_box.zhi > global_box.zlo);
    assert(box.xhi > box.xlo && box.yhi > box.ylo && box.zhi > box.zlo);
=======
    Scalar3 L = box.getL();
>>>>>>> e7276024
    
    // start by creating a temporary copy of r_cut sqaured
    Scalar rmax = m_r_cut + m_r_buff;
    // add d_max - 1.0, if diameter filtering is not already taking care of it
    if (!m_filter_diameter)
        rmax += m_d_max - Scalar(1.0);
    Scalar rmaxsq = rmax*rmax;
    
    if (L.x <= rmax * 2.0 || L.y <= rmax * 2.0 || L.z <= rmax * 2.0)
        {
        m_exec_conf->msg->error() << "nlist: Simulation box is too small! Particles would be interacting with themselves." << endl;
        throw runtime_error("Error updating neighborlist bins");
        }
        
    // access the nlist data
    ArrayHandle<unsigned int> h_n_neigh(m_n_neigh, access_location::host, access_mode::overwrite);
    ArrayHandle<unsigned int> h_nlist(m_nlist, access_location::host, access_mode::overwrite);
    ArrayHandle<unsigned int> h_conditions(m_conditions, access_location::host, access_mode::readwrite);
    
<<<<<<< HEAD
    // simple algorithm follows:
    
    // precalculate box lenghts
    Scalar Lx = global_box.xhi - global_box.xlo;
    Scalar Ly = global_box.yhi - global_box.ylo;
    Scalar Lz = global_box.zhi - global_box.zlo;
    Scalar Lx2 = Lx / Scalar(2.0);
    Scalar Ly2 = Ly / Scalar(2.0);
    Scalar Lz2 = Lz / Scalar(2.0);
    
    
=======
>>>>>>> e7276024
    // start by clearing the entire list
    memset(h_n_neigh.data, 0, sizeof(unsigned int)*m_pdata->getN());
    
    // now we can loop over all particles in n^2 fashion and build the list
#pragma omp parallel for schedule(dynamic, 100)
    for (int i = 0; i < (int)m_pdata->getN(); i++)
        {
        Scalar3 pi = make_scalar3(h_pos.data[i].x, h_pos.data[i].y, h_pos.data[i].z);
        Scalar di = h_diameter.data[i];
        unsigned int bodyi = h_body.data[i];
        
        // for each other particle with i < j, including ghost particles
        for (unsigned int j = i + 1; j < m_pdata->getN() + m_pdata->getNGhosts(); j++)
            {
            // calculate dr
<<<<<<< HEAD
            Scalar dx = h_pos.data[j].x - xi;
            Scalar dy = h_pos.data[j].y - yi;
            Scalar dz = h_pos.data[j].z - zi;


            // if the vector crosses the box, pull it back
            if (dx >= Lx2)
                dx -= Lx;
            else if (dx < -Lx2)
                dx += Lx;

            if (dy >= Ly2)
                dy -= Ly;
            else if (dy < -Ly2)
                dy += Ly;

            if (dz >= Lz2)
                dz -= Lz;
            else if (dz < -Lz2)
                dz += Lz;

            // sanity check
            assert(dx >= -Lx2 && dz <= Lx2);
            assert(dy >= -Ly2 && dy <= Ly2);
            assert(dz >= -Lz2 && dz <= Lz2);
=======
            Scalar3 pj = make_scalar3(h_pos.data[j].x, h_pos.data[j].y, h_pos.data[j].z);
            Scalar3 dx = pj - pi;
>>>>>>> e7276024

            dx = box.minImage(dx);
            
            bool excluded = false;
            if (m_filter_body && bodyi != NO_BODY)
                excluded = (bodyi == h_body.data[j]);

            Scalar sqshift = Scalar(0.0);
            if (m_filter_diameter)
                {
                // compute the shift in radius to accept neighbors based on their diameters
                float delta = (di + h_diameter.data[j]) * Scalar(0.5) - Scalar(1.0);
                // r^2 < (r_max + delta)^2
                // r^2 < r_maxsq + delta^2 + 2*r_max*delta
                sqshift = (delta + Scalar(2.0) * rmax) * delta;
                }

            // now compare rsq to rmaxsq and add to the list if it meets the criteria
            Scalar rsq = dot(dx, dx);
            if (rsq <= (rmaxsq + sqshift) && !excluded)
                {
                if (m_storage_mode == full)
                    {
                    #pragma omp critical
                        {
                        unsigned int posi = h_n_neigh.data[i];
                        if (posi < m_Nmax)
                            h_nlist.data[m_nlist_indexer(i, posi)] = j;
                        else
                            h_conditions.data[0] = max(h_conditions.data[0], h_n_neigh.data[i]+1);
                        
                        h_n_neigh.data[i]++;
                       
                        if (j < m_pdata->getN())
                            {
                            // only store in particle j's neighbor list if it is not a ghost particle
                            unsigned int posj = h_n_neigh.data[j];
                            if (posj < m_Nmax)
                                h_nlist.data[m_nlist_indexer(j, posj)] = i;
                            else
                                h_conditions.data[0] = max(h_conditions.data[0], h_n_neigh.data[j]+1);

                            h_n_neigh.data[j]++;
                            }
                        }
                    }
                else
                    {
                    unsigned int pos = h_n_neigh.data[i];
                    
                    if (pos < m_Nmax)
                        h_nlist.data[m_nlist_indexer(i, pos)] = j;
                    else
                        h_conditions.data[0] = max(h_conditions.data[0], h_n_neigh.data[i]+1);
                    
                    h_n_neigh.data[i]++;
                    }
                }
            }
        }
        
    if (m_prof) m_prof->pop();
    }

/*! Translates the exclusions set in \c m_n_ex_tag and \c m_ex_list_tag to indices in \c m_n_ex_idx and \c m_ex_list_idx
*/
void NeighborList::updateExListIdx()
    {
    if (m_prof)
        m_prof->push("update-ex");
    // access data
    ArrayHandle<unsigned int> h_global_tag(m_pdata->getGlobalTags(), access_location::host, access_mode::read);
    ArrayHandle<unsigned int> h_global_rtag(m_pdata->getGlobalRTags(), access_location::host, access_mode::read);

    ArrayHandle<unsigned int> h_n_ex_tag(m_n_ex_tag, access_location::host, access_mode::read);
    ArrayHandle<unsigned int> h_ex_list_tag(m_ex_list_tag, access_location::host, access_mode::read);
    ArrayHandle<unsigned int> h_n_ex_idx(m_n_ex_idx, access_location::host, access_mode::overwrite);
    ArrayHandle<unsigned int> h_ex_list_idx(m_ex_list_idx, access_location::host, access_mode::overwrite);

    // translate the number and exclusions from one array to the other
    for (unsigned int idx = 0; idx < m_pdata->getN(); idx++)
        {
        // get the tag for this index
        unsigned int tag = h_global_tag.data[idx];

        // copy the number of exclusions over
        unsigned int n = h_n_ex_tag.data[tag];
        h_n_ex_idx.data[idx] = n;
        
        // construct the exclusion list
        for (unsigned int offset = 0; offset < n; offset++)
            {
            unsigned int ex_tag = h_ex_list_tag.data[m_ex_list_indexer_tag(tag,offset)];
            unsigned int ex_idx = h_global_rtag.data[ex_tag];

            assert (ex_idx < m_pdata->getN() + m_pdata->getNGhosts());

            // store excluded particle idx
            h_ex_list_idx.data[m_ex_list_indexer(idx, offset)] = ex_idx;
            }
        }
    
    if (m_prof)
        m_prof->pop();
    }

/*! Loops through the neighbor list and filters out any excluded pairs
*/
void NeighborList::filterNlist()
    {
    if (m_prof)
        m_prof->push("filter");
    
    // access data
    
    ArrayHandle<unsigned int> h_n_ex_idx(m_n_ex_idx, access_location::host, access_mode::read);
    ArrayHandle<unsigned int> h_ex_list_idx(m_ex_list_idx, access_location::host, access_mode::read);
    ArrayHandle<unsigned int> h_n_neigh(m_n_neigh, access_location::host, access_mode::readwrite);
    ArrayHandle<unsigned int> h_nlist(m_nlist, access_location::host, access_mode::readwrite);
    
    // for each particle's neighbor list
    for (unsigned int idx = 0; idx < m_pdata->getN(); idx++)
        {
        unsigned int n_neigh = h_n_neigh.data[idx];
        unsigned int n_ex = h_n_ex_idx.data[idx];
        unsigned int new_n_neigh = 0;
        
        // loop over the list, regenerating it as we go
        for (unsigned int cur_neigh_idx = 0; cur_neigh_idx < n_neigh; cur_neigh_idx++)
            {
            unsigned int cur_neigh = h_nlist.data[m_nlist_indexer(idx, cur_neigh_idx)];
            
            // test if excluded
            bool excluded = false;
            for (unsigned int cur_ex_idx = 0; cur_ex_idx < n_ex; cur_ex_idx++)
                {
                unsigned int cur_ex = h_ex_list_idx.data[m_ex_list_indexer(idx, cur_ex_idx)];
                if (cur_ex == cur_neigh)
                    {
                    excluded = true;
                    break;
                    }
                }
            
            // add it back to the list if it is not excluded
            if (!excluded)
                {
                h_nlist.data[m_nlist_indexer(idx, new_n_neigh)] = cur_neigh;
                new_n_neigh++;
                }
            }
        
        // update the number of neighbors
        h_n_neigh.data[idx] = new_n_neigh;
        }

    if (m_prof)
        m_prof->pop();
    }

void NeighborList::allocateNlist()
    {
    // round up to the nearest multiple of 8
    m_Nmax = m_Nmax + 8 - (m_Nmax & 7);

    m_exec_conf->msg->notice(6) << "nlist: Allocating " << m_pdata->getN() << " x " << m_Nmax+1 << endl;

    // allocate the memory
    GPUArray<unsigned int> nlist(m_pdata->getMaxN(), m_Nmax+1, exec_conf);
    m_nlist.swap(nlist);
    
    // update the indexer
    m_nlist_indexer = Index2D(m_nlist.getPitch(), m_Nmax);
    }

void NeighborList::reallocateNlist()
    {
    // round up to the nearest multiple of 8
    m_Nmax = m_Nmax + 8 - (m_Nmax & 7);

//    cout << "Allocating nlist: " << float(m_pdata->getMaxN()*(m_Nmax+1)*sizeof(unsigned int))/(1024.0f*1024.0f) << " MB" << endl;
    m_nlist.resize(m_pdata->getMaxN(), m_Nmax+1);
    m_nlist_indexer = Index2D(m_nlist.getPitch(), m_Nmax);
    }

bool NeighborList::checkConditions()
    {
    bool result = false;

    ArrayHandle<unsigned int> h_conditions(m_conditions, access_location::host, access_mode::read);

    // up m_Nmax to the overflow value, reallocate memory and set the overflow condition
    if (h_conditions.data[0] > m_Nmax)
        {
        m_Nmax = h_conditions.data[0];
        result = true;
        }

    return result;
    }

void NeighborList::resetConditions()
    {
    ArrayHandle<unsigned int> h_conditions(m_conditions, access_location::host, access_mode::overwrite);
    h_conditions.data[0] = 0;
    }

void NeighborList::growExclusionList()
    {
    unsigned int new_height = m_ex_list_indexer.getH() + 1;

    m_ex_list_tag.resize(m_pdata->getNGlobal(), new_height);
    m_ex_list_idx.resize(m_pdata->getMaxN(), new_height);

    // update the indexers
    m_ex_list_indexer = Index2D(m_ex_list_idx.getPitch(), new_height);
    m_ex_list_indexer_tag = Index2D(m_ex_list_tag.getPitch(), new_height);
    
    // we didn't copy data for the new idx list, force an update so it will be correct
    forceUpdate();
    }

#ifdef ENABLE_MPI
//! Set the communicator to use
void NeighborList::setCommunicator(boost::shared_ptr<Communicator> comm)
    {
    if (!m_comm)
        {
        // only add the migrate request on the first call
        comm->addMigrateRequest(bind(&NeighborList::requestParticleMigrate, this, _1));
        }

    if (comm)
        {
        m_comm = comm;

        Scalar rmax = m_r_cut + m_r_buff;
        // add d_max - 1.0 all the time - this is needed so that all interacting slj particles are communicated
        rmax += m_d_max - Scalar(1.0);
        m_comm->setGhostLayerWidth(rmax);
        }
    }

//! Returns true if the particle migration criterium is fulfilled
/*! \note The criterium for when to request particle migration is the same as the one for neighbor list
    rebuilds, which is implemented in needsUpdating().
 */
bool NeighborList::requestParticleMigrate(unsigned int timestep)
    {
    bool needs_updating = needsUpdating(timestep);
    if (needs_updating)
        m_cached_update = true;
    return needs_updating;
    }
#endif

void export_NeighborList()
    {
    class_< std::vector<unsigned int> >("std_vector_uint")
    .def(vector_indexing_suite<std::vector<unsigned int> >())
    .def("push_back", &std::vector<unsigned int>::push_back)
    ;
    
    scope in_nlist = class_<NeighborList, boost::shared_ptr<NeighborList>, bases<Compute>, boost::noncopyable >
                     ("NeighborList", init< boost::shared_ptr<SystemDefinition>, Scalar, Scalar >())
                     .def("setRCut", &NeighborList::setRCut)
                     .def("setEvery", &NeighborList::setEvery)
                     .def("setStorageMode", &NeighborList::setStorageMode)
                     .def("addExclusion", &NeighborList::addExclusion)
                     .def("clearExclusions", &NeighborList::clearExclusions)
                     .def("countExclusions", &NeighborList::countExclusions)
                     .def("addExclusionsFromBonds", &NeighborList::addExclusionsFromBonds)
                     .def("addExclusionsFromAngles", &NeighborList::addExclusionsFromAngles)
                     .def("addExclusionsFromDihedrals", &NeighborList::addExclusionsFromDihedrals)
                     .def("addOneThreeExclusionsFromTopology", &NeighborList::addOneThreeExclusionsFromTopology)
                     .def("addOneFourExclusionsFromTopology", &NeighborList::addOneFourExclusionsFromTopology)
                     .def("setFilterBody", &NeighborList::setFilterBody)
                     .def("setFilterDiameter", &NeighborList::setFilterDiameter)
                     .def("setMaximumDiameter", &NeighborList::setMaximumDiameter)
                     .def("forceUpdate", &NeighborList::forceUpdate)
                     .def("estimateNNeigh", &NeighborList::estimateNNeigh)
                     .def("getSmallestRebuild", &NeighborList::getSmallestRebuild)
#ifdef ENABLE_MPI
                     .def("setCommunicator", &NeighborList::setCommunicator)
#endif
                     ;
                     
    enum_<NeighborList::storageMode>("storageMode")
    .value("half", NeighborList::half)
    .value("full", NeighborList::full)
    ;
    }
<|MERGE_RESOLUTION|>--- conflicted
+++ resolved
@@ -209,12 +209,7 @@
             // if we overflowed, need to reallocate memory and reset the conditions
             if (overflowed)
                 {
-<<<<<<< HEAD
                 reallocateNlist();
-                // cout << "Notice: neighbor list overflow, allocating " << m_Nmax << " slots per particle" << endl;
-=======
-                allocateNlist();
->>>>>>> e7276024
                 resetConditions();
                 }
             } while (overflowed);
@@ -700,23 +695,8 @@
     
     // get a local copy of the simulation box too
     const BoxDim& box = m_pdata->getBox();
-<<<<<<< HEAD
-    // sanity check
-    assert(box.xhi > box.xlo && box.yhi > box.ylo && box.zhi > box.zlo);
-    
-    // precalculate box lenghts
-    Scalar Lx = box.xhi - box.xlo;
-    Scalar Ly = box.yhi - box.ylo;
-    Scalar Lz = box.zhi - box.zlo;
-
-    Scalar Lx2 = Lx/Scalar(2.0);
-    Scalar Ly2 = Ly/Scalar(2.0);
-    Scalar Lz2 = Lz/Scalar(2.0);
-
-=======
     Scalar3 L = box.getL();
     
->>>>>>> e7276024
     ArrayHandle<Scalar4> h_last_pos(m_last_pos, access_location::host, access_mode::read);
     
     // actually scan the array looking for values over 1/2 the buffer distance
@@ -727,29 +707,9 @@
                                   h_pos.data[i].y - h_last_pos.data[i].y,
                                   h_pos.data[i].z - h_last_pos.data[i].z);
         
-<<<<<<< HEAD
-        // if the vector crosses the box, pull it back
-        if (dx >= Lx2)
-            dx -= Lx;
-        else if (dx < -Lx2)
-            dx += Lx;
-            
-        if (dy >= Ly2)
-            dy -= Ly;
-        else if (dy < -Ly2)
-            dy += Ly;
-            
-        if (dz >= Lz2)
-            dz -= Lz;
-        else if (dz < -Lz2)
-            dz += Lz;
-            
-        if (dx*dx + dy*dy + dz*dz >= maxsq)
-=======
         dx = box.minImage(dx);
         
         if (dot(dx, dx) >= maxsq)
->>>>>>> e7276024
             {
             result = true;
             break;
@@ -960,15 +920,8 @@
     assert(h_body.data);
 
     // get a local copy of the simulation box too
-    const BoxDim& global_box = m_pdata->getGlobalBox();
     const BoxDim& box = m_pdata->getBox();
-<<<<<<< HEAD
-    // sanity check
-    assert(global_box.xhi > global_box.xlo && global_box.yhi > global_box.ylo && global_box.zhi > global_box.zlo);
-    assert(box.xhi > box.xlo && box.yhi > box.ylo && box.zhi > box.zlo);
-=======
     Scalar3 L = box.getL();
->>>>>>> e7276024
     
     // start by creating a temporary copy of r_cut sqaured
     Scalar rmax = m_r_cut + m_r_buff;
@@ -988,20 +941,6 @@
     ArrayHandle<unsigned int> h_nlist(m_nlist, access_location::host, access_mode::overwrite);
     ArrayHandle<unsigned int> h_conditions(m_conditions, access_location::host, access_mode::readwrite);
     
-<<<<<<< HEAD
-    // simple algorithm follows:
-    
-    // precalculate box lenghts
-    Scalar Lx = global_box.xhi - global_box.xlo;
-    Scalar Ly = global_box.yhi - global_box.ylo;
-    Scalar Lz = global_box.zhi - global_box.zlo;
-    Scalar Lx2 = Lx / Scalar(2.0);
-    Scalar Ly2 = Ly / Scalar(2.0);
-    Scalar Lz2 = Lz / Scalar(2.0);
-    
-    
-=======
->>>>>>> e7276024
     // start by clearing the entire list
     memset(h_n_neigh.data, 0, sizeof(unsigned int)*m_pdata->getN());
     
@@ -1017,36 +956,8 @@
         for (unsigned int j = i + 1; j < m_pdata->getN() + m_pdata->getNGhosts(); j++)
             {
             // calculate dr
-<<<<<<< HEAD
-            Scalar dx = h_pos.data[j].x - xi;
-            Scalar dy = h_pos.data[j].y - yi;
-            Scalar dz = h_pos.data[j].z - zi;
-
-
-            // if the vector crosses the box, pull it back
-            if (dx >= Lx2)
-                dx -= Lx;
-            else if (dx < -Lx2)
-                dx += Lx;
-
-            if (dy >= Ly2)
-                dy -= Ly;
-            else if (dy < -Ly2)
-                dy += Ly;
-
-            if (dz >= Lz2)
-                dz -= Lz;
-            else if (dz < -Lz2)
-                dz += Lz;
-
-            // sanity check
-            assert(dx >= -Lx2 && dz <= Lx2);
-            assert(dy >= -Ly2 && dy <= Ly2);
-            assert(dz >= -Lz2 && dz <= Lz2);
-=======
             Scalar3 pj = make_scalar3(h_pos.data[j].x, h_pos.data[j].y, h_pos.data[j].z);
             Scalar3 dx = pj - pi;
->>>>>>> e7276024
 
             dx = box.minImage(dx);
             
