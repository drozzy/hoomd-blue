--- conflicted
+++ resolved
@@ -1,8 +1,4 @@
-<<<<<<< HEAD
-# Copyright (c) 2009-2017 The Regents of the University of Michigan
-=======
 # Copyright (c) 2009-2018 The Regents of the University of Michigan
->>>>>>> a4a24a6d
 # This file is part of the HOOMD-blue project, released under the BSD 3-Clause License.
 
 # Maintainer: csadorf / All Developers are free to add commands for new features
@@ -155,12 +151,9 @@
         ## Cached all group
         self.group_all = None;
 
-<<<<<<< HEAD
-=======
         ## MPCD system
         self.mpcd = None;
 
->>>>>>> a4a24a6d
         ## Stored reference to the reader that was used to initialize the system
         self.state_reader = None;
 
