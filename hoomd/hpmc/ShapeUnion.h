--- conflicted
+++ resolved
@@ -1,8 +1,4 @@
-<<<<<<< HEAD
-// Copyright (c) 2009-2017 The Regents of the University of Michigan
-=======
 // Copyright (c) 2009-2018 The Regents of the University of Michigan
->>>>>>> a4a24a6d
 // This file is part of the HOOMD-blue project, released under the BSD 3-Clause License.
 
 #include "hoomd/HOOMDMath.h"
@@ -48,27 +44,11 @@
 
     //! Default constructor
     DEVICE union_params()
-<<<<<<< HEAD
-        : N(0)
-=======
         : diameter(0.0), N(0), ignore(0)
->>>>>>> a4a24a6d
         { }
 
     //! Load dynamic data members into shared memory and increase pointer
     /*! \param ptr Pointer to load data to (will be incremented)
-<<<<<<< HEAD
-        \param load If true, copy data to pointer, otherwise increment only
-        \param ptr_max Maximum address in shared memory
-     */
-    HOSTDEVICE void load_shared(char *& ptr, bool load, char *ptr_max) const
-        {
-        tree.load_shared(ptr, load, ptr_max);
-        mpos.load_shared(ptr, load, ptr_max);
-        mparams.load_shared(ptr, load, ptr_max);
-        moverlap.load_shared(ptr, load, ptr_max);
-        morientation.load_shared(ptr, load, ptr_max);
-=======
         \param available_bytes Size of remaining shared memory allocation
      */
     HOSTDEVICE void load_shared(char *& ptr, unsigned int &available_bytes) const
@@ -78,7 +58,6 @@
         mparams.load_shared(ptr, available_bytes);
         moverlap.load_shared(ptr, available_bytes);
         morientation.load_shared(ptr, available_bytes);
->>>>>>> a4a24a6d
         }
 
     #ifdef ENABLE_CUDA
