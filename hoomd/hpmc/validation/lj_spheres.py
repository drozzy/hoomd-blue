from hoomd import *
from hoomd import hpmc

import numpy as np
import math

import unittest
import BlockAverage

# Reference potential energy (U/N/eps) from MC simulations
# https://mmlapps.nist.gov/srs/LJ_PURE/mc.htm
# mean_Uref = -5.5121E+00;
# sigma_Uref = 4.55E-04;

# Interaction cut-off
rcut = 3.0;

# LJ length scale
sigma = 1.0;

# Tstar = 8.50E-01;

# rho_star = 7.76E-01;

# Diameter of particles
diameter = sigma;

# linear lattice dimension
n = 8;

class nvt_lj_sphere_energy(unittest.TestCase):

    def run_statepoint(self, Tstar, rho_star, mean_Uref, sigma_Uref, use_clusters, use_depletants):
        """
        Tstar: Temperature (kT/eps)
        rho_star: Reduced density: rhostar = (N / V) * sigma**3
        mean_Uref: reference energy
        sigma_Uref: standard deviation of the mean of reference energy
        """

        context.initialize()
        eps   = 1.0 / Tstar;

        # Particle volume
        V_p = math.pi/6.*diameter**3.;

        # lattice constant (sc)
        d_eff = (V_p*6/math.pi)**(1./3.);
        a = (d_eff**3.0/rho_star)**(1./3.);

        system = init.create_lattice(unitcell=lattice.sc(a=a), n=n);

<<<<<<< HEAD
        use_clusters = int(option.get_user()[0])%2
        use_depletants = int(option.get_user()[0])//2
=======
        depletant_mode = 'overlap_regions'
>>>>>>> 6c2fa1bd

        N = len(system.particles);

        if use_depletants:
<<<<<<< HEAD
            mc = hpmc.integrate.sphere(d=0.3,seed=321,implicit=True);
=======
            mc = hpmc.integrate.sphere(d=0.3,seed=54871,implicit=True,depletant_mode=depletant_mode);
>>>>>>> 6c2fa1bd
        else:
            mc = hpmc.integrate.sphere(d=0.3,seed=65412);

        mc.shape_param.set('A',diameter=0)

        if use_depletants:
            # set up a dummy depletant
            system.particles.types.add('B')
            mc.shape_param.set('B', diameter=0)
            mc.set_fugacity('B',0)

        lennard_jones = """
                        float rsq = dot(r_ij, r_ij);
                        float rcut  = {};
                        if (rsq <= rcut*rcut)
                           {{
                           float sigma = {};
                           float eps   = {};
                           float sigmasq = sigma*sigma;
                           float rsqinv = sigmasq / rsq;
                           float r6inv = rsqinv*rsqinv*rsqinv;
                           return 4.0f*eps*r6inv*(r6inv-1.0f);
                           }}
                        else
                           {{
                           return 0.0f;
                           }}
                      """.format(rcut,sigma,eps);

        from hoomd import jit

        jit.patch.user(mc,r_cut=rcut, code=lennard_jones);

        log = analyze.log(filename=None, quantities=['hpmc_overlap_count','hpmc_patch_energy'],period=100,overwrite=True);

        energy_val = [];
        def accumulate_energy(timestep):
            energy = log.query('hpmc_patch_energy') / float(N) / eps;
            # apply long range correction (used in reference data)
            energy += 8/9.0 * math.pi * rho_star * ((1/rcut)**9-3*(1/rcut)**3)
            energy_val.append(energy);
            if (timestep % 100 == 0): context.msg.notice(1,'energy = {:.5f}\n'.format(energy));

        mc_tune = hpmc.util.tune(mc, tunables=['d','a'],max_val=[4,0.5],gamma=0.5,target=0.4);

        for i in range(5):
            run(100,quiet=True);
            d = mc.get_d();
            translate_acceptance = mc.get_translate_acceptance();
            util.quiet_status();
            print('d: {:3.2f} accept: {:3.2f}'.format(d,translate_acceptance));
            mc_tune.update();

        # Equilibrate
        run(500);

        if use_clusters:
            clusters = hpmc.update.clusters(mc, seed=99685)
            mc.set_params(d=0, a=0); # test cluster moves alone

        # Sample
        run(1000,callback=accumulate_energy, callback_period=10)

        block = BlockAverage.BlockAverage(energy_val)
        mean_U = np.mean(energy_val)
        i, sigma_U = block.get_error_estimate()

        context.msg.notice(1,'rho_star = {:.3f}\nU    = {:.5f} +- {:.5f}\n'.format(rho_star,mean_U,sigma_U))
        context.msg.notice(1,'Uref = {:.5f} +- {:.5f}\n'.format(mean_Uref,sigma_Uref))

        # 0.99 confidence interval
        ci = 2.576

        # compare if 0 is within the confidence interval around the difference of the means
        sigma_diff = (sigma_U**2 + sigma_Uref**2)**(1/2.);
        self.assertLessEqual(math.fabs(mean_U - mean_Uref), ci*sigma_diff)

    def test_low_density_normal(self):
        self.run_statepoint(Tstar=8.50E-01, rho_star=5.00E-03, mean_Uref=-5.1901E-02, sigma_Uref=7.53E-05,
                            use_clusters=False, use_depletants=False);
        self.run_statepoint(Tstar=8.50E-01, rho_star=7.00E-03, mean_Uref=-7.2834E-02, sigma_Uref=1.34E-04,
                            use_clusters=False, use_depletants=False);
        self.run_statepoint(Tstar=8.50E-01, rho_star=9.00E-03, mean_Uref=-9.3973E-02, sigma_Uref=1.29E-04,
                            use_clusters=False, use_depletants=False);

    def test_low_density_clusters(self):
        self.run_statepoint(Tstar=8.50E-01, rho_star=9.00E-03, mean_Uref=-9.3973E-02, sigma_Uref=1.29E-04,
                            use_clusters=True, use_depletants=False);

    def test_low_density_clusters_depletants(self):
        self.run_statepoint(Tstar=8.50E-01, rho_star=9.00E-03, mean_Uref=-9.3973E-02, sigma_Uref=1.29E-04,
                            use_clusters=True, use_depletants=True);

    def test_moderate_density_normal(self):
        self.run_statepoint(Tstar=9.00E-01, rho_star=7.76E-01, mean_Uref=-5.4689E+00, sigma_Uref=4.20E-04,
                            use_clusters=False, use_depletants=False);

    def test_moderate_density_depletants(self):
        self.run_statepoint(Tstar=9.00E-01, rho_star=7.76E-01, mean_Uref=-5.4689E+00, sigma_Uref=4.20E-04,
                            use_clusters=False, use_depletants=True);

if __name__ == '__main__':
    unittest.main(argv = ['test.py', '-v'])<|MERGE_RESOLUTION|>--- conflicted
+++ resolved
@@ -50,21 +50,10 @@
 
         system = init.create_lattice(unitcell=lattice.sc(a=a), n=n);
 
-<<<<<<< HEAD
-        use_clusters = int(option.get_user()[0])%2
-        use_depletants = int(option.get_user()[0])//2
-=======
-        depletant_mode = 'overlap_regions'
->>>>>>> 6c2fa1bd
-
         N = len(system.particles);
 
         if use_depletants:
-<<<<<<< HEAD
             mc = hpmc.integrate.sphere(d=0.3,seed=321,implicit=True);
-=======
-            mc = hpmc.integrate.sphere(d=0.3,seed=54871,implicit=True,depletant_mode=depletant_mode);
->>>>>>> 6c2fa1bd
         else:
             mc = hpmc.integrate.sphere(d=0.3,seed=65412);
 
