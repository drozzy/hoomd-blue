<<<<<<< HEAD
// Copyright (c) 2009-2017 The Regents of the University of Michigan
=======
// Copyright (c) 2009-2018 The Regents of the University of Michigan
>>>>>>> a4a24a6d
// This file is part of the HOOMD-blue project, released under the BSD 3-Clause License.

// inclusion guard
#ifndef _INTEGRATOR_HPMC_MONO_H_
#define _INTEGRATOR_HPMC_MONO_H_

/*! \file IntegratorHPMCMono.h
    \brief Declaration of IntegratorHPMC
*/

#include <iostream>
#include <iomanip>
#include <sstream>

#include "hoomd/Integrator.h"
#include "HPMCPrecisionSetup.h"
#include "IntegratorHPMC.h"
#include "Moves.h"
#include "hoomd/AABBTree.h"
#include "GSDHPMCSchema.h"
#include "hoomd/Index1D.h"

#include "hoomd/managed_allocator.h"

#ifdef ENABLE_MPI
#include "hoomd/Communicator.h"
#include "hoomd/HOOMDMPI.h"
#endif

<<<<<<< HEAD
#include "ShapeSphere.h"

=======
>>>>>>> a4a24a6d
#ifndef NVCC
#include <hoomd/extern/pybind/include/pybind11/pybind11.h>
#endif

namespace hpmc
{

namespace detail
{

//! Helper class to manage shuffled update orders
/*! Stores an update order from 0 to N-1, inclusive, and can be resized. shuffle() shuffles the order of elements
    to a new random permutation. operator [i] gets the index of the item at order i in the current shuffled sequence.

    \ingroup hpmc_data_structs
*/
class UpdateOrder
    {
    public:
        //! Constructor
        /*! \param seed Random number seed
            \param N number of integers to shuffle
        */
        UpdateOrder(unsigned int seed, unsigned int N=0)
            : m_seed(seed)
            {
            resize(N);
            }

        //! Resize the order
        /*! \param N new size
            \post The order is 0, 1, 2, ... N-1
        */
    void resize(unsigned int N)
            {
            // initialize the update order
            m_update_order.resize(N);
            for (unsigned int i = 0; i < N; i++)
                m_update_order[i] = i;
            }

        //! Shuffle the order
        /*! \param timestep Current timestep of the simulation
            \note \a timestep is used to seed the RNG, thus assuming that the order is shuffled only once per
            timestep.
        */
        void shuffle(unsigned int timestep, unsigned int select = 0)
            {
            hoomd::detail::Saru rng(timestep, m_seed+select, 0xfa870af6);
            float r = rng.f();

            // reverse the order with 1/2 probability
            if (r > 0.5f)
                {
                unsigned int N = m_update_order.size();
                for (unsigned int i = 0; i < N; i++)
                    m_update_order[i] = N - i - 1;
                }
            else
                {
                unsigned int N = m_update_order.size();
                for (unsigned int i = 0; i < N; i++)
                    m_update_order[i] = i;
                }
            }

        //! Access element of the shuffled order
        unsigned int operator[](unsigned int i)
            {
            return m_update_order[i];
            }
    private:
        unsigned int m_seed;                       //!< Random number seed
        std::vector<unsigned int> m_update_order; //!< Update order
    };

}; // end namespace detail

//! HPMC on systems of mono-disperse shapes
/*! Implement hard particle monte carlo for a single type of shape on the CPU.

    TODO: I need better documentation

    \ingroup hpmc_integrators
*/
template < class Shape >
class IntegratorHPMCMono : public IntegratorHPMC
    {
    public:
        //! Param type from the shape
        //! Each shape has a param_type member that contain
        //! shape-specific descriptors(radius, vertices, etc)
        typedef typename Shape::param_type param_type;

        //! Constructor
        IntegratorHPMCMono(std::shared_ptr<SystemDefinition> sysdef,
                      unsigned int seed);

        virtual ~IntegratorHPMCMono()
            {
            if (m_aabbs != NULL)
                free(m_aabbs);
            m_pdata->getBoxChangeSignal().template disconnect<IntegratorHPMCMono<Shape>, &IntegratorHPMCMono<Shape>::slotBoxChanged>(this);
            m_pdata->getParticleSortSignal().template disconnect<IntegratorHPMCMono<Shape>, &IntegratorHPMCMono<Shape>::slotSorted>(this);
            }

        virtual void printStats();

        virtual void resetStats();

        //! Take one timestep forward
        virtual void update(unsigned int timestep);

        //! Get the maximum particle diameter
        virtual Scalar getMaxCoreDiameter();

        //! Get the minimum particle diameter
        virtual OverlapReal getMinCoreDiameter();

        //! Set the pair parameters for a single type
        virtual void setParam(unsigned int typ, const param_type& param);

        //! Set elements of the interaction matrix
        virtual void setOverlapChecks(unsigned int typi, unsigned int typj, bool check_overlaps);

        //! Set the external field for the integrator
        void setExternalField(std::shared_ptr< ExternalFieldMono<Shape> > external)
            {
            m_external = external;
            this->m_external_base = (ExternalField*)external.get();
            }

        //! Get a list of logged quantities
        virtual std::vector< std::string > getProvidedLogQuantities();

        //! Get the value of a logged quantity
        virtual Scalar getLogValue(const std::string& quantity, unsigned int timestep);

        //! Get the particle parameters
        virtual std::vector<param_type, managed_allocator<param_type> >& getParams()
            {
            return m_params;
            }

        //! Get the interaction matrix
        virtual const GPUArray<unsigned int>& getInteractionMatrix()
            {
            return m_overlaps;
            }

        //! Get the indexer for the interaction matrix
        virtual const Index2D& getOverlapIndexer()
            {
            return m_overlap_idx;
            }

        //! Count overlaps with the option to exit early at the first detected overlap
        virtual unsigned int countOverlaps(unsigned int timestep, bool early_exit);

        //! Return a vector that is an unwrapped overlap map
        virtual std::vector<bool> mapOverlaps();

        //! Return a python list that is an unwrapped overlap map
        virtual pybind11::list PyMapOverlaps();

        //! Return the requested ghost layer width
        virtual Scalar getGhostLayerWidth(unsigned int)
            {
            Scalar ghost_width = m_nominal_width + m_extra_ghost_width;
            m_exec_conf->msg->notice(9) << "IntegratorHPMCMono: ghost layer width of " << ghost_width << std::endl;
            return ghost_width;
            }

        #ifdef ENABLE_MPI
        //! Return the requested communication flags for ghost particles
        virtual CommFlags getCommFlags(unsigned int)
            {
            CommFlags flags(0);
            flags[comm_flag::position] = 1;
            flags[comm_flag::tag] = 1;

            std::ostringstream o;
            o << "IntegratorHPMCMono: Requesting communication flags for pos tag ";
            if (m_hasOrientation)
                {
                flags[comm_flag::orientation] = 1;
                o << "orientation ";
                }

            if (m_patch)
                {
                flags[comm_flag::diameter] = 1;
                flags[comm_flag::charge] = 1;
                o << "diameter charge";
                }

            m_exec_conf->msg->notice(9) << o.str() << std::endl;
            return flags;
            }
        #endif

        //! Prepare for the run
        virtual void prepRun(unsigned int timestep)
            {
<<<<<<< HEAD
=======
            // base class method
            IntegratorHPMC::prepRun(timestep);

>>>>>>> a4a24a6d
                {
                // for p in params, if Shape dummy(q_dummy, params).hasOrientation() then m_hasOrientation=true
                m_hasOrientation = false;
                quat<Scalar> q(make_scalar4(1,0,0,0));
                for (unsigned int i=0; i < m_pdata->getNTypes(); i++)
                    {
                    Shape dummy(q, m_params[i]);
                    if (dummy.hasOrientation())
                        m_hasOrientation = true;
                    }
                }
            updateCellWidth(); // make sure the cell width is up-to-date and forces a rebuild of the AABB tree and image list

            communicate(true);
            }

        //! Communicate particles
        virtual void communicate(bool migrate)
            {
            // migrate and exchange particles
            #ifdef ENABLE_MPI
            if (m_comm)
                {
                // this is kludgy but necessary since we are calling the communications methods directly
                m_comm->setFlags(getCommFlags(0));

                if (migrate)
                    m_comm->migrateParticles();
                else
                    m_pdata->removeAllGhostParticles();

                m_comm->exchangeGhosts();

                m_aabb_tree_invalid = true;
                }
            #endif
            }

        //! Return true if anisotropic particles are present
        virtual bool hasOrientation() { return m_hasOrientation; }

        //! Compute the energy due to patch interactions
        /*! \param timestep the current time step
         * \returns the total patch energy
         */
        virtual float computePatchEnergy(unsigned int timestep);

        //! Build the AABB tree (if needed)
        const detail::AABBTree& buildAABBTree();

        //! Make list of image indices for boxes to check in small-box mode
        const std::vector<vec3<Scalar> >& updateImageList();

        //! Return list of integer shift vectors for periodic images
        const std::vector<int3>& getImageHKL()
            {
            updateImageList();
            return m_image_hkl;
            }

        //! Method to be called when number of types changes
        virtual void slotNumTypesChange();

        void invalidateAABBTree(){ m_aabb_tree_invalid = true; }

        //! Method that is called whenever the GSD file is written if connected to a GSD file.
        int slotWriteGSD(gsd_handle&, std::string name) const;

        //! Method that is called to connect to the gsd write state signal
        void connectGSDSignal(std::shared_ptr<GSDDumpWriter> writer, std::string name);

        //! Method that is called to connect to the gsd write state signal
        bool restoreStateGSD(std::shared_ptr<GSDReader> reader, std::string name);

    protected:
        std::vector<param_type, managed_allocator<param_type> > m_params;   //!< Parameters for each particle type on GPU
        GPUArray<unsigned int> m_overlaps;          //!< Interaction matrix (0/1) for overlap checks
        detail::UpdateOrder m_update_order;         //!< Update order
        bool m_image_list_is_initialized;                    //!< true if image list has been used
        bool m_image_list_valid;                             //!< image list is invalid if the box dimensions or particle parameters have changed.
        std::vector<vec3<Scalar> > m_image_list;             //!< List of potentially interacting simulation box images
        std::vector<int3> m_image_hkl;               //!< List of potentially interacting simulation box images (integer shifts)
        unsigned int m_image_list_rebuilds;                  //!< Number of times the image list has been rebuilt
        bool m_image_list_warning_issued;                    //!< True if the image list warning has been issued
        bool m_hkl_max_warning_issued;                       //!< True if the image list size warning has been issued
        bool m_hasOrientation;                               //!< true if there are any orientable particles in the system

        std::shared_ptr< ExternalFieldMono<Shape> > m_external;//!< External Field
        detail::AABBTree m_aabb_tree;               //!< Bounding volume hierarchy for overlap checks
        detail::AABB* m_aabbs;                      //!< list of AABBs, one per particle
        unsigned int m_aabbs_capacity;              //!< Capacity of m_aabbs list
        bool m_aabb_tree_invalid;                   //!< Flag if the aabb tree has been invalidated

        Scalar m_extra_image_width;                 //! Extra width to extend the image list

        Index2D m_overlap_idx;                      //!!< Indexer for interaction matrix

        //! Set the nominal width appropriate for looped moves
        virtual void updateCellWidth();

        //! Grow the m_aabbs list
        virtual void growAABBList(unsigned int N);

        //! Limit the maximum move distances
        virtual void limitMoveDistances();

        //! callback so that the box change signal can invalidate the image list
        virtual void slotBoxChanged()
            {
            m_image_list_valid = false;
            // changing the box does not necessarily invalidate the AABB tree - however, practically
            // anything that changes the box (i.e. NPT, box_resize) is also moving the particles,
            // so use it as a sign to rebuild the AABB tree
            m_aabb_tree_invalid = true;
            }

        //! callback so that the particle sort signal can invalidate the AABB tree
        virtual void slotSorted()
            {
            m_aabb_tree_invalid = true;
            }
    };

template <class Shape>
IntegratorHPMCMono<Shape>::IntegratorHPMCMono(std::shared_ptr<SystemDefinition> sysdef,
                                                   unsigned int seed)
            : IntegratorHPMC(sysdef, seed),
              m_update_order(seed+m_exec_conf->getRank(), m_pdata->getN()),
              m_image_list_is_initialized(false),
              m_image_list_valid(false),
              m_hasOrientation(true),
              m_extra_image_width(0.0)
    {
    // allocate the parameter storage
    m_params = std::vector<param_type, managed_allocator<param_type> >(m_pdata->getNTypes(), param_type(), managed_allocator<param_type>(m_exec_conf->isCUDAEnabled()));

    m_overlap_idx = Index2D(m_pdata->getNTypes());
    GPUArray<unsigned int> overlaps(m_overlap_idx.getNumElements(), m_exec_conf);
    m_overlaps.swap(overlaps);

    // Connect to the BoxChange signal
    m_pdata->getBoxChangeSignal().template connect<IntegratorHPMCMono<Shape>, &IntegratorHPMCMono<Shape>::slotBoxChanged>(this);
    m_pdata->getParticleSortSignal().template connect<IntegratorHPMCMono<Shape>, &IntegratorHPMCMono<Shape>::slotSorted>(this);

    m_image_list_rebuilds = 0;
    m_image_list_warning_issued = false;
    m_hkl_max_warning_issued = false;

    m_aabbs = NULL;
    m_aabbs_capacity = 0;
    m_aabb_tree_invalid = true;
    }


template<class Shape>
std::vector< std::string > IntegratorHPMCMono<Shape>::getProvidedLogQuantities()
    {
    // start with the integrator provided quantities
    std::vector< std::string > result = IntegratorHPMC::getProvidedLogQuantities();
    // then add ours
    if(m_patch)
        {
        result.push_back("hpmc_patch_energy");
        result.push_back("hpmc_patch_rcut");
        }

    return result;
    }

template<class Shape>
Scalar IntegratorHPMCMono<Shape>::getLogValue(const std::string& quantity, unsigned int timestep)
    {
    if (quantity == "hpmc_patch_energy")
        {
        if (m_patch)
            {
            return computePatchEnergy(timestep);
            }
        else
            {
            this->m_exec_conf->msg->error() << "No patch enabled:" << quantity << " not registered." << std::endl;
            throw std::runtime_error("Error getting log value");
            }
        }
    else if (quantity == "hpmc_patch_rcut")
        {
        if (m_patch)
            {
            return (Scalar)m_patch->getRCut();
            }
        else
            {
            this->m_exec_conf->msg->error() << "No patch enabled:" << quantity << " not registered." << std::endl;
            throw std::runtime_error("Error getting log value");
            }
        }
    else
        {
        //nothing found -> pass on to integrator
        return IntegratorHPMC::getLogValue(quantity, timestep);
        }
    }

template <class Shape>
void IntegratorHPMCMono<Shape>::printStats()
    {
    IntegratorHPMC::printStats();

    /*unsigned int max_height = 0;
    unsigned int total_height = 0;

    for (unsigned int i = 0; i < m_pdata->getN(); i++)
        {
        unsigned int height = m_aabb_tree.height(i);
        if (height > max_height)
            max_height = height;
        total_height += height;
        }

    m_exec_conf->msg->notice(2) << "Avg AABB tree height: " << total_height / Scalar(m_pdata->getN()) << std::endl;
    m_exec_conf->msg->notice(2) << "Max AABB tree height: " << max_height << std::endl;*/
    }

template <class Shape>
void IntegratorHPMCMono<Shape>::resetStats()
    {
    IntegratorHPMC::resetStats();
    }

template <class Shape>
void IntegratorHPMCMono<Shape>::slotNumTypesChange()
    {
    // call parent class method
    IntegratorHPMC::slotNumTypesChange();

    // re-allocate the parameter storage
    m_params.resize(m_pdata->getNTypes());

    // skip the reallocation if the number of types does not change
    // this keeps old potential coefficients when restoring a snapshot
    // it will result in invalid coeficients if the snapshot has a different type id -> name mapping
    if (m_pdata->getNTypes() == m_overlap_idx.getW())
        return;

    // re-allocate overlap interaction matrix
    m_overlap_idx = Index2D(m_pdata->getNTypes());

    GPUArray<unsigned int> overlaps(m_overlap_idx.getNumElements(), m_exec_conf);
    m_overlaps.swap(overlaps);

    updateCellWidth();
    }

template <class Shape>
void IntegratorHPMCMono<Shape>::update(unsigned int timestep)
    {
    m_exec_conf->msg->notice(10) << "HPMCMono update: " << timestep << std::endl;
    IntegratorHPMC::update(timestep);

    // get needed vars
    ArrayHandle<hpmc_counters_t> h_counters(m_count_total, access_location::host, access_mode::readwrite);
    hpmc_counters_t& counters = h_counters.data[0];
    const BoxDim& box = m_pdata->getBox();
    unsigned int ndim = this->m_sysdef->getNDimensions();

    #ifdef ENABLE_MPI
    // compute the width of the active region
    Scalar3 npd = box.getNearestPlaneDistance();
    Scalar3 ghost_fraction = m_nominal_width / npd;
    #endif

    // Shuffle the order of particles for this step
    m_update_order.resize(m_pdata->getN());
    m_update_order.shuffle(timestep);

    // update the AABB Tree
    buildAABBTree();
    // limit m_d entries so that particles cannot possibly wander more than one box image in one time step
    limitMoveDistances();
    // update the image list
    updateImageList();

    if (this->m_prof) this->m_prof->push(this->m_exec_conf, "HPMC update");

    if( m_external ) // I think we need this here otherwise I don't think it will get called.
        {
        m_external->compute(timestep);
        }

    // access interaction matrix
    ArrayHandle<unsigned int> h_overlaps(m_overlaps, access_location::host, access_mode::read);

    // loop over local particles nselect times
    for (unsigned int i_nselect = 0; i_nselect < m_nselect; i_nselect++)
        {
        // access particle data and system box
        ArrayHandle<Scalar4> h_postype(m_pdata->getPositions(), access_location::host, access_mode::readwrite);
        ArrayHandle<Scalar4> h_orientation(m_pdata->getOrientationArray(), access_location::host, access_mode::readwrite);
<<<<<<< HEAD
=======
        ArrayHandle<Scalar> h_diameter(m_pdata->getDiameters(), access_location::host, access_mode::read);
        ArrayHandle<Scalar> h_charge(m_pdata->getCharges(), access_location::host, access_mode::read);
>>>>>>> a4a24a6d

        //access move sizes
        ArrayHandle<Scalar> h_d(m_d, access_location::host, access_mode::read);
        ArrayHandle<Scalar> h_a(m_a, access_location::host, access_mode::read);

        // loop through N particles in a shuffled order
        for (unsigned int cur_particle = 0; cur_particle < m_pdata->getN(); cur_particle++)
            {
            unsigned int i = m_update_order[cur_particle];

            // read in the current position and orientation
            Scalar4 postype_i = h_postype.data[i];
            Scalar4 orientation_i = h_orientation.data[i];
            vec3<Scalar> pos_i = vec3<Scalar>(postype_i);

            #ifdef ENABLE_MPI
            if (m_comm)
                {
                // only move particle if active
                if (!isActive(make_scalar3(postype_i.x, postype_i.y, postype_i.z), box, ghost_fraction))
                    continue;
                }
            #endif

            // make a trial move for i
            hoomd::detail::Saru rng_i(i, m_seed + m_exec_conf->getRank()*m_nselect + i_nselect, timestep);
            int typ_i = __scalar_as_int(postype_i.w);
            Shape shape_i(quat<Scalar>(orientation_i), m_params[typ_i]);
            unsigned int move_type_select = rng_i.u32() & 0xffff;
            bool move_type_translate = !shape_i.hasOrientation() || (move_type_select < m_move_ratio);

            Shape shape_old(quat<Scalar>(orientation_i), m_params[typ_i]);
            vec3<Scalar> pos_old = pos_i;

            if (move_type_translate)
                {
                // skip if no overlap check is required
                if (h_d.data[typ_i] == 0.0)
                    {
                    counters.translate_accept_count++;
                    continue;
                    }

                move_translate(pos_i, rng_i, h_d.data[typ_i], ndim);

                #ifdef ENABLE_MPI
                if (m_comm)
                    {
                    // check if particle has moved into the ghost layer, and skip if it is
                    if (!isActive(vec_to_scalar3(pos_i), box, ghost_fraction))
                        continue;
                    }
                #endif
                }
            else
                {
                if (h_a.data[typ_i] == 0.0)
                    {
                    counters.rotate_accept_count++;
                    continue;
                    }

                move_rotate(shape_i.orientation, rng_i, h_a.data[typ_i], ndim);
                }


            bool overlap=false;
            OverlapReal r_cut_patch = 0;

            if (m_patch && !m_patch_log)
                {
                r_cut_patch = m_patch->getRCut() + 0.5*m_patch->getAdditiveCutoff(typ_i);
                }

            // subtract minimum AABB extent from search radius
            OverlapReal R_query = std::max(shape_i.getCircumsphereDiameter()/OverlapReal(2.0),
                r_cut_patch-getMinCoreDiameter()/(OverlapReal)2.0);
            detail::AABB aabb_i_local = detail::AABB(vec3<Scalar>(0,0,0),R_query);

            // patch + field interaction deltaU
            double patch_field_energy_diff = 0;

            // check for overlaps with neighboring particle's positions (also calculate the new energy)
            // All image boxes (including the primary)
            const unsigned int n_images = m_image_list.size();
            for (unsigned int cur_image = 0; cur_image < n_images; cur_image++)
                {
                vec3<Scalar> pos_i_image = pos_i + m_image_list[cur_image];
                detail::AABB aabb = aabb_i_local;
                aabb.translate(pos_i_image);

                // stackless search
                for (unsigned int cur_node_idx = 0; cur_node_idx < m_aabb_tree.getNumNodes(); cur_node_idx++)
                    {
                    if (detail::overlap(m_aabb_tree.getNodeAABB(cur_node_idx), aabb))
                        {
                        if (m_aabb_tree.isNodeLeaf(cur_node_idx))
                            {
                            for (unsigned int cur_p = 0; cur_p < m_aabb_tree.getNodeNumParticles(cur_node_idx); cur_p++)
                                {
                                // read in its position and orientation
                                unsigned int j = m_aabb_tree.getNodeParticle(cur_node_idx, cur_p);

                                Scalar4 postype_j;
                                Scalar4 orientation_j;

                                // handle j==i situations
                                if ( j != i )
                                    {
                                    // load the position and orientation of the j particle
                                    postype_j = h_postype.data[j];
                                    orientation_j = h_orientation.data[j];
                                    }
                                else
                                    {
                                    if (cur_image == 0)
                                        {
                                        // in the first image, skip i == j
                                        continue;
                                        }
                                    else
                                        {
                                        // If this is particle i and we are in an outside image, use the translated position and orientation
                                        postype_j = make_scalar4(pos_i.x, pos_i.y, pos_i.z, postype_i.w);
                                        orientation_j = quat_to_scalar4(shape_i.orientation);
                                        }
                                    }

                                // put particles in coordinate system of particle i
                                vec3<Scalar> r_ij = vec3<Scalar>(postype_j) - pos_i_image;

                                unsigned int typ_j = __scalar_as_int(postype_j.w);
                                Shape shape_j(quat<Scalar>(orientation_j), m_params[typ_j]);
<<<<<<< HEAD
=======

                                Scalar rcut = 0.0;
                                if (m_patch)
                                    rcut = r_cut_patch + 0.5 * m_patch->getAdditiveCutoff(typ_j);
>>>>>>> a4a24a6d

                                counters.overlap_checks++;
                                if (h_overlaps.data[m_overlap_idx(typ_i, typ_j)]
                                    && check_circumsphere_overlap(r_ij, shape_i, shape_j)
                                    && test_overlap(r_ij, shape_i, shape_j, counters.overlap_err_count))
                                    {
                                    overlap = true;
                                    break;
                                    }
                                else if (m_patch && !m_patch_log && dot(r_ij,r_ij) <= rcut*rcut) // If there is no overlap and m_patch is not NULL, calculate energy
                                    {
                                    // deltaU = U_old - U_new: subtract energy of new configuration
                                    patch_field_energy_diff -= m_patch->energy(r_ij, typ_i,
                                                               quat<float>(shape_i.orientation),
                                                               h_diameter.data[i],
                                                               h_charge.data[i],
                                                               typ_j,
                                                               quat<float>(orientation_j),
                                                               h_diameter.data[j],
                                                               h_charge.data[j]
                                                               );
                                    }
                                }
                            }
                        }
                    else
                        {
                        // skip ahead
                        cur_node_idx += m_aabb_tree.getNodeSkip(cur_node_idx);
                        }

                    if (overlap)
                        break;
                    }  // end loop over AABB nodes

                if (overlap)
                    break;
                } // end loop over images

            // calculate old patch energy only if m_patch not NULL and no overlaps
            if (m_patch && !m_patch_log && !overlap)
                {
                for (unsigned int cur_image = 0; cur_image < n_images; cur_image++)
                    {
                    vec3<Scalar> pos_i_image = pos_old + m_image_list[cur_image];
                    detail::AABB aabb = aabb_i_local;
                    aabb.translate(pos_i_image);

                    // stackless search
                    for (unsigned int cur_node_idx = 0; cur_node_idx < m_aabb_tree.getNumNodes(); cur_node_idx++)
                        {
                        if (detail::overlap(m_aabb_tree.getNodeAABB(cur_node_idx), aabb))
                            {
                            if (m_aabb_tree.isNodeLeaf(cur_node_idx))
                                {
                                for (unsigned int cur_p = 0; cur_p < m_aabb_tree.getNodeNumParticles(cur_node_idx); cur_p++)
                                    {
                                    // read in its position and orientation
                                    unsigned int j = m_aabb_tree.getNodeParticle(cur_node_idx, cur_p);

                                    Scalar4 postype_j;
                                    Scalar4 orientation_j;

                                    // handle j==i situations
                                    if ( j != i )
                                        {
                                        // load the position and orientation of the j particle
                                        postype_j = h_postype.data[j];
                                        orientation_j = h_orientation.data[j];
                                        }
                                    else
                                        {
                                        if (cur_image == 0)
                                            {
                                            // in the first image, skip i == j
                                            continue;
                                            }
                                        else
                                            {
                                            // If this is particle i and we are in an outside image, use the translated position and orientation
                                            postype_j = make_scalar4(pos_old.x, pos_old.y, pos_old.z, postype_i.w);
                                            orientation_j = quat_to_scalar4(shape_old.orientation);
                                            }
                                        }

                                    // put particles in coordinate system of particle i
                                    vec3<Scalar> r_ij = vec3<Scalar>(postype_j) - pos_i_image;
                                    unsigned int typ_j = __scalar_as_int(postype_j.w);
                                    Shape shape_j(quat<Scalar>(orientation_j), m_params[typ_j]);

                                    Scalar rcut = r_cut_patch + 0.5 * m_patch->getAdditiveCutoff(typ_j);

                                    // deltaU = U_old - U_new: add energy of old configuration
                                    if (dot(r_ij,r_ij) <= rcut*rcut)
                                        patch_field_energy_diff += m_patch->energy(r_ij,
                                                                   typ_i,
                                                                   quat<float>(orientation_i),
                                                                   h_diameter.data[i],
                                                                   h_charge.data[i],
                                                                   typ_j,
                                                                   quat<float>(orientation_j),
                                                                   h_diameter.data[j],
                                                                   h_charge.data[j]);
                                    }
                                }
                            }
                        else
                            {
                            // skip ahead
                            cur_node_idx += m_aabb_tree.getNodeSkip(cur_node_idx);
                            }
                        }  // end loop over AABB nodes
                    } // end loop over images
                } // end if (m_patch)

            // Add external energetic contribution
            if (m_external)
                {
                patch_field_energy_diff -= m_external->energydiff(i, pos_old, shape_old, pos_i, shape_i);
                }

            // If no overlaps and Metropolis criterion is met, accept
            // trial move and update positions  and/or orientations.
            if (!overlap && rng_i.d() < slow::exp(patch_field_energy_diff))
                {
                // increment accept counter and assign new position
                if (!shape_i.ignoreStatistics())
                    {
                    if (move_type_translate)
                        counters.translate_accept_count++;
                    else
                        counters.rotate_accept_count++;
                    }

                // update the position of the particle in the tree for future updates
                detail::AABB aabb = aabb_i_local;
                aabb.translate(pos_i);
                m_aabb_tree.update(i, aabb);

                // update position of particle
                h_postype.data[i] = make_scalar4(pos_i.x,pos_i.y,pos_i.z,postype_i.w);

                if (shape_i.hasOrientation())
                    {
                    h_orientation.data[i] = quat_to_scalar4(shape_i.orientation);
                    }
                }
            else
                {
                if (!shape_i.ignoreStatistics())
                    {
                    // increment reject counter
                    if (move_type_translate)
                        counters.translate_reject_count++;
                    else
                        counters.rotate_reject_count++;
                    }
                }
            } // end loop over all particles
        } // end loop over nselect

        {
        ArrayHandle<Scalar4> h_postype(m_pdata->getPositions(), access_location::host, access_mode::readwrite);
        ArrayHandle<int3> h_image(m_pdata->getImages(), access_location::host, access_mode::readwrite);
        // wrap particles back into box
        for (unsigned int i = 0; i < m_pdata->getN(); i++)
            {
            box.wrap(h_postype.data[i], h_image.data[i]);
            }
        }

    // perform the grid shift
    #ifdef ENABLE_MPI
    if (m_comm)
        {
        ArrayHandle<Scalar4> h_postype(m_pdata->getPositions(), access_location::host, access_mode::readwrite);
        ArrayHandle<int3> h_image(m_pdata->getImages(), access_location::host, access_mode::readwrite);

        // precalculate the grid shift
        hoomd::detail::Saru rng(timestep, this->m_seed, 0xf4a3210e);
        Scalar3 shift = make_scalar3(0,0,0);
        shift.x = rng.s(-m_nominal_width/Scalar(2.0),m_nominal_width/Scalar(2.0));
        shift.y = rng.s(-m_nominal_width/Scalar(2.0),m_nominal_width/Scalar(2.0));
        if (this->m_sysdef->getNDimensions() == 3)
            {
            shift.z = rng.s(-m_nominal_width/Scalar(2.0),m_nominal_width/Scalar(2.0));
            }
        for (unsigned int i = 0; i < m_pdata->getN(); i++)
            {
            // read in the current position and orientation
            Scalar4 postype_i = h_postype.data[i];
            vec3<Scalar> r_i = vec3<Scalar>(postype_i); // translation from local to global coordinates
            r_i += vec3<Scalar>(shift);
            h_postype.data[i] = vec_to_scalar4(r_i, postype_i.w);
            box.wrap(h_postype.data[i], h_image.data[i]);
            }
        this->m_pdata->translateOrigin(shift);
        }
    #endif

    if (this->m_prof) this->m_prof->pop(this->m_exec_conf);

    // migrate and exchange particles
    communicate(true);

    // all particle have been moved, the aabb tree is now invalid
    m_aabb_tree_invalid = true;
    }

/*! \param timestep current step
    \param early_exit exit at first overlap found if true
    \returns number of overlaps if early_exit=false, 1 if early_exit=true
*/
template <class Shape>
unsigned int IntegratorHPMCMono<Shape>::countOverlaps(unsigned int timestep, bool early_exit)
    {
    unsigned int overlap_count = 0;
    unsigned int err_count = 0;

    m_exec_conf->msg->notice(10) << "HPMCMono count overlaps: " << timestep << std::endl;

    if (!m_past_first_run)
        {
        m_exec_conf->msg->error() << "count_overlaps only works after a run() command" << std::endl;
        throw std::runtime_error("Error communicating in count_overlaps");
        }

    // build an up to date AABB tree
    buildAABBTree();
    // update the image list
    updateImageList();

    if (this->m_prof) this->m_prof->push(this->m_exec_conf, "HPMC count overlaps");

    // access particle data and system box
    ArrayHandle<Scalar4> h_postype(m_pdata->getPositions(), access_location::host, access_mode::read);
    ArrayHandle<Scalar4> h_orientation(m_pdata->getOrientationArray(), access_location::host, access_mode::read);
    ArrayHandle<unsigned int> h_tag(m_pdata->getTags(), access_location::host, access_mode::read);

    // access parameters and interaction matrix
    ArrayHandle<unsigned int> h_overlaps(m_overlaps, access_location::host, access_mode::read);

    // Loop over all particles
    for (unsigned int i = 0; i < m_pdata->getN(); i++)
        {
        // read in the current position and orientation
        Scalar4 postype_i = h_postype.data[i];
        Scalar4 orientation_i = h_orientation.data[i];
        unsigned int typ_i = __scalar_as_int(postype_i.w);
        Shape shape_i(quat<Scalar>(orientation_i), m_params[typ_i]);
        vec3<Scalar> pos_i = vec3<Scalar>(postype_i);

        // Check particle against AABB tree for neighbors
        detail::AABB aabb_i_local = shape_i.getAABB(vec3<Scalar>(0,0,0));

        const unsigned int n_images = m_image_list.size();
        for (unsigned int cur_image = 0; cur_image < n_images; cur_image++)
            {
            vec3<Scalar> pos_i_image = pos_i + m_image_list[cur_image];
            detail::AABB aabb = aabb_i_local;
            aabb.translate(pos_i_image);

            // stackless search
            for (unsigned int cur_node_idx = 0; cur_node_idx < m_aabb_tree.getNumNodes(); cur_node_idx++)
                {
                if (detail::overlap(m_aabb_tree.getNodeAABB(cur_node_idx), aabb))
                    {
                    if (m_aabb_tree.isNodeLeaf(cur_node_idx))
                        {
                        for (unsigned int cur_p = 0; cur_p < m_aabb_tree.getNodeNumParticles(cur_node_idx); cur_p++)
                            {
                            // read in its position and orientation
                            unsigned int j = m_aabb_tree.getNodeParticle(cur_node_idx, cur_p);

                            // skip i==j in the 0 image
                            if (cur_image == 0 && i == j)
                                continue;

                            Scalar4 postype_j = h_postype.data[j];
                            Scalar4 orientation_j = h_orientation.data[j];

                            // put particles in coordinate system of particle i
                            vec3<Scalar> r_ij = vec3<Scalar>(postype_j) - pos_i_image;

                            unsigned int typ_j = __scalar_as_int(postype_j.w);
                            Shape shape_j(quat<Scalar>(orientation_j), m_params[typ_j]);

                            if (h_tag.data[i] <= h_tag.data[j]
                                && h_overlaps.data[m_overlap_idx(typ_i,typ_j)]
                                && check_circumsphere_overlap(r_ij, shape_i, shape_j)
                                && test_overlap(r_ij, shape_i, shape_j, err_count)
                                && test_overlap(-r_ij, shape_j, shape_i, err_count))
                                {
                                overlap_count++;
                                if (early_exit)
                                    {
                                    // exit early from loop over neighbor particles
                                    break;
                                    }
                                }
                            }
                        }
                    }
                else
                    {
                    // skip ahead
                    cur_node_idx += m_aabb_tree.getNodeSkip(cur_node_idx);
                    }

                if (overlap_count && early_exit)
                    {
                    break;
                    }
                } // end loop over AABB nodes

            if (overlap_count && early_exit)
                {
                break;
                }
            } // end loop over images

        if (overlap_count && early_exit)
            {
            break;
            }
        } // end loop over particles

    if (this->m_prof) this->m_prof->pop(this->m_exec_conf);

    #ifdef ENABLE_MPI
    if (this->m_pdata->getDomainDecomposition())
        {
        MPI_Allreduce(MPI_IN_PLACE, &overlap_count, 1, MPI_UNSIGNED, MPI_SUM, m_exec_conf->getMPICommunicator());
        if (early_exit && overlap_count > 1)
            overlap_count = 1;
        }
    #endif

    return overlap_count;
    }

template<class Shape>
float IntegratorHPMCMono<Shape>::computePatchEnergy(unsigned int timestep)
    {
<<<<<<< HEAD
=======
    // sum up in double precision
    double energy = 0.0;

    // return if nothing to do
    if (!m_patch) return energy;

    m_exec_conf->msg->notice(10) << "HPMC compute patch energy: " << timestep << std::endl;

    if (!m_past_first_run)
        {
        m_exec_conf->msg->error() << "get_patch_energy only works after a run() command" << std::endl;
        throw std::runtime_error("Error communicating in count_overlaps");
        }

    // build an up to date AABB tree
    buildAABBTree();
    // update the image list
    updateImageList();

    if (this->m_prof) this->m_prof->push(this->m_exec_conf, "HPMC compute patch energy");

    // access particle data and system box
    ArrayHandle<Scalar4> h_postype(m_pdata->getPositions(), access_location::host, access_mode::read);
    ArrayHandle<Scalar4> h_orientation(m_pdata->getOrientationArray(), access_location::host, access_mode::read);
    ArrayHandle<Scalar> h_diameter(m_pdata->getDiameters(), access_location::host, access_mode::read);
    ArrayHandle<Scalar> h_charge(m_pdata->getCharges(), access_location::host, access_mode::read);
    ArrayHandle<unsigned int> h_tag(m_pdata->getTags(), access_location::host, access_mode::read);

    // access parameters and interaction matrix
    ArrayHandle<unsigned int> h_overlaps(m_overlaps, access_location::host, access_mode::read);

    // Loop over all particles
    #ifdef ENABLE_TBB
    energy = tbb::parallel_reduce(tbb::blocked_range<unsigned int>(0, m_pdata->getN()),
        0.0f,
        [&](const tbb::blocked_range<unsigned int>& r, float energy)->float {
        for (unsigned int i = r.begin(); i != r.end(); ++i)
    #else
    for (unsigned int i = 0; i < m_pdata->getN(); i++)
    #endif
        {
        // read in the current position and orientation
        Scalar4 postype_i = h_postype.data[i];
        Scalar4 orientation_i = h_orientation.data[i];
        unsigned int typ_i = __scalar_as_int(postype_i.w);
        Shape shape_i(quat<Scalar>(orientation_i), m_params[typ_i]);
        vec3<Scalar> pos_i = vec3<Scalar>(postype_i);

        Scalar d_i = h_diameter.data[i];
        Scalar charge_i = h_charge.data[i];

        // the cut-off
        float r_cut = m_patch->getRCut() + 0.5*m_patch->getAdditiveCutoff(typ_i);

        // subtract minimum AABB extent from search radius
        OverlapReal R_query = std::max(shape_i.getCircumsphereDiameter()/OverlapReal(2.0),
            r_cut-getMinCoreDiameter()/(OverlapReal)2.0);
        detail::AABB aabb_i_local = detail::AABB(vec3<Scalar>(0,0,0),R_query);

        const unsigned int n_images = m_image_list.size();
        for (unsigned int cur_image = 0; cur_image < n_images; cur_image++)
            {
            vec3<Scalar> pos_i_image = pos_i + m_image_list[cur_image];
            detail::AABB aabb = aabb_i_local;
            aabb.translate(pos_i_image);

            // stackless search
            for (unsigned int cur_node_idx = 0; cur_node_idx < m_aabb_tree.getNumNodes(); cur_node_idx++)
                {
                if (detail::overlap(m_aabb_tree.getNodeAABB(cur_node_idx), aabb))
                    {
                    if (m_aabb_tree.isNodeLeaf(cur_node_idx))
                        {
                        for (unsigned int cur_p = 0; cur_p < m_aabb_tree.getNodeNumParticles(cur_node_idx); cur_p++)
                            {
                            // read in its position and orientation
                            unsigned int j = m_aabb_tree.getNodeParticle(cur_node_idx, cur_p);

                            // skip i==j in the 0 image
                            if (cur_image == 0 && i == j)
                                continue;

                            Scalar4 postype_j = h_postype.data[j];
                            Scalar4 orientation_j = h_orientation.data[j];
                            Scalar d_j = h_diameter.data[j];
                            Scalar charge_j = h_charge.data[j];

                            // put particles in coordinate system of particle i
                            vec3<Scalar> r_ij = vec3<Scalar>(postype_j) - pos_i_image;

                            unsigned int typ_j = __scalar_as_int(postype_j.w);
                            Shape shape_j(quat<Scalar>(orientation_j), m_params[typ_j]);

                            // count unique pairs within range
                            Scalar rcut_ij = r_cut + 0.5*m_patch->getAdditiveCutoff(typ_j);

                            if (h_tag.data[i] <= h_tag.data[j] && dot(r_ij,r_ij) <= rcut_ij*rcut_ij)
                                {
                                energy += m_patch->energy(r_ij,
                                       typ_i,
                                       quat<float>(orientation_i),
                                       d_i,
                                       charge_i,
                                       typ_j,
                                       quat<float>(orientation_j),
                                       d_j,
                                       charge_j);
                                }
                            }
                        }
                    }
                else
                    {
                    // skip ahead
                    cur_node_idx += m_aabb_tree.getNodeSkip(cur_node_idx);
                    }

                } // end loop over AABB nodes
            } // end loop over images
        } // end loop over particles
    #ifdef ENABLE_TBB
    return energy;
    }, [](float x, float y)->float { return x+y; } );
    #endif

    if (this->m_prof) this->m_prof->pop(this->m_exec_conf);

    #ifdef ENABLE_MPI
    if (this->m_pdata->getDomainDecomposition())
        {
        MPI_Allreduce(MPI_IN_PLACE, &energy, 1, MPI_DOUBLE, MPI_SUM, m_exec_conf->getMPICommunicator());
        }
    #endif

    return energy;
    }


template <class Shape>
Scalar IntegratorHPMCMono<Shape>::getMaxCoreDiameter()
    {
>>>>>>> a4a24a6d
    // for each type, create a temporary shape and return the maximum diameter
    OverlapReal maxD = OverlapReal(0.0);
    for (unsigned int typ = 0; typ < this->m_pdata->getNTypes(); typ++)
        {
        Shape temp(quat<Scalar>(), m_params[typ]);
        maxD = std::max(maxD, temp.getCircumsphereDiameter());
        }

    return maxD;
    }

template <class Shape>
OverlapReal IntegratorHPMCMono<Shape>::getMinCoreDiameter()
    {
    // for each type, create a temporary shape and return the minimum diameter
    OverlapReal minD = OverlapReal(0.0);
    for (unsigned int typ = 0; typ < this->m_pdata->getNTypes(); typ++)
        {
        Shape temp(quat<Scalar>(), m_params[typ]);
        minD = std::min(minD, temp.getCircumsphereDiameter());
        }

    if (m_patch)
        {
        OverlapReal max_extent = 0.0;
        for (unsigned int typ =0; typ < this->m_pdata->getNTypes(); typ++)
            max_extent = std::max(max_extent, (OverlapReal) m_patch->getAdditiveCutoff(typ));
        minD = std::max((OverlapReal) 0.0, minD-max_extent);
        }

    return minD;
    }

template <class Shape>
void IntegratorHPMCMono<Shape>::setParam(unsigned int typ,  const param_type& param)
    {
    // validate input
    if (typ >= this->m_pdata->getNTypes())
        {
        this->m_exec_conf->msg->error() << "integrate.mode_hpmc_?." << /*evaluator::getName() <<*/ ": Trying to set pair params for a non existant type! "
                  << typ << std::endl;
        throw std::runtime_error("Error setting parameters in IntegratorHPMCMono");
        }

    // need to scope this because updateCellWidth will access it
        {
        // update the parameter for this type
        m_exec_conf->msg->notice(7) << "setParam : " << typ << std::endl;
        m_params[typ] = param;
        }

    updateCellWidth();
    }

template <class Shape>
void IntegratorHPMCMono<Shape>::setOverlapChecks(unsigned int typi, unsigned int typj, bool check_overlaps)
    {
    // validate input
    if (typi >= this->m_pdata->getNTypes())
        {
        this->m_exec_conf->msg->error() << "integrate.mode_hpmc_?." << /*evaluator::getName() <<*/ ": Trying to set interaction matrix for a non existant type! "
                  << typi << std::endl;
        throw std::runtime_error("Error setting interaction matrix in IntegratorHPMCMono");
        }

    if (typj >= this->m_pdata->getNTypes())
        {
        this->m_exec_conf->msg->error() << "integrate.mode_hpmc_?." << /*evaluator::getName() <<*/ ": Trying to set interaction matrix for a non existant type! "
                  << typj << std::endl;
        throw std::runtime_error("Error setting interaction matrix in IntegratorHPMCMono");
        }

    // update the parameter for this type
    m_exec_conf->msg->notice(7) << "setOverlapChecks : " << typi << " " << typj << " " << check_overlaps << std::endl;
    ArrayHandle<unsigned int> h_overlaps(m_overlaps, access_location::host, access_mode::readwrite);
    h_overlaps.data[m_overlap_idx(typi,typj)] = check_overlaps;
    h_overlaps.data[m_overlap_idx(typj,typi)] = check_overlaps;
    }

//! Calculate a list of box images within interaction range of the simulation box, innermost first
template <class Shape>
inline const std::vector<vec3<Scalar> >& IntegratorHPMCMono<Shape>::updateImageList()
    {
    // cancel if the image list is up to date
    if (m_image_list_valid)
        return m_image_list;

    // triclinic boxes have 4 linearly independent body diagonals
    // box_circumsphere = max(body_diagonals)
    // range = getMaxCoreDiameter() + box_circumsphere
    // while still adding images, examine successively larger blocks of images, checking the outermost against range

    if (m_prof) m_prof->push(m_exec_conf, "HPMC image list");

    unsigned int ndim = m_sysdef->getNDimensions();

    m_image_list_valid = true;
    m_image_list_is_initialized = true;
    m_image_list.clear();
    m_image_hkl.clear();
    m_image_list_rebuilds++;

    // Get box vectors
    const BoxDim& box = m_pdata->getGlobalBox();
    vec3<Scalar> e1 = vec3<Scalar>(box.getLatticeVector(0));
    vec3<Scalar> e2 = vec3<Scalar>(box.getLatticeVector(1));
    // 2D simulations don't necessarily have a zero-size z-dimension, but it is convenient for us if we assume one.
    vec3<Scalar> e3(0,0,0);
    if (ndim == 3)
        e3 = vec3<Scalar>(box.getLatticeVector(2));

    // Maximum interaction range is the sum of the system box circumsphere diameter and the max particle circumsphere diameter and move distance
    Scalar range = 0.0f;
    // Try four linearly independent body diagonals and find the longest
    vec3<Scalar> body_diagonal;
    body_diagonal = e1 - e2 - e3;
    range = detail::max(range, dot(body_diagonal, body_diagonal));
    body_diagonal = e1 - e2 + e3;
    range = detail::max(range, dot(body_diagonal, body_diagonal));
    body_diagonal = e1 + e2 - e3;
    range = detail::max(range, dot(body_diagonal, body_diagonal));
    body_diagonal = e1 + e2 + e3;
    range = detail::max(range, dot(body_diagonal, body_diagonal));
    range = fast::sqrt(range);

    Scalar max_trans_d_and_diam(0.0);
        {
        // access the type parameters
        ArrayHandle<Scalar> h_d(m_d, access_location::host, access_mode::read);

       // for each type, create a temporary shape and return the maximum sum of diameter and move size
        for (unsigned int typ = 0; typ < this->m_pdata->getNTypes(); typ++)
            {
            Shape temp(quat<Scalar>(), m_params[typ]);
<<<<<<< HEAD
            max_trans_d_and_diam = detail::max(max_trans_d_and_diam, temp.getCircumsphereDiameter()+Scalar(m_nselect)*h_d.data[typ]);
=======

            Scalar r_cut_patch(0.0);
            if (m_patch)
                {
                r_cut_patch = (Scalar)m_patch->getRCut() + m_patch->getAdditiveCutoff(typ);
                }

            Scalar range_i = detail::max((Scalar)temp.getCircumsphereDiameter(),r_cut_patch);
            max_trans_d_and_diam = detail::max(max_trans_d_and_diam, range_i+Scalar(m_nselect)*h_d.data[typ]);
>>>>>>> a4a24a6d
            }
        }

    range += max_trans_d_and_diam;

    // add any extra requested width
    range += m_extra_image_width;

    Scalar range_sq = range*range;

    // initialize loop
    int3 hkl;
    bool added_images = true;
    int hkl_max = 0;
    const int crazybig = 30;
    while (added_images == true)
        {
        added_images = false;

        int x_max = hkl_max;
        int y_max = hkl_max;
        int z_max = 0;
        if (ndim == 3)
            z_max = hkl_max;

        #ifdef ENABLE_MPI
        if (m_pdata->getDomainDecomposition())
            {
            Index3D di = m_pdata->getDomainDecomposition()->getDomainIndexer();
            if (di.getW() > 1) x_max = 0;
            if (di.getH() > 1) y_max = 0;
            if (di.getD() > 1) z_max = 0;
            }
        #endif

        // for h in -hkl_max..hkl_max
        //  for k in -hkl_max..hkl_max
        //   for l in -hkl_max..hkl_max
        //    check if exterior to box of images: if abs(h) == hkl_max || abs(k) == hkl_max || abs(l) == hkl_max
        //     if abs(h*e1 + k*e2 + l*e3) <= range; then image_list.push_back(hkl) && added_cells = true;
        for (hkl.x = -x_max; hkl.x <= x_max; hkl.x++)
            {
            for (hkl.y = -y_max; hkl.y <= y_max; hkl.y++)
                {
                for (hkl.z = -z_max; hkl.z <= z_max; hkl.z++)
                    {
                    // Note that the logic of the following line needs to work in 2 and 3 dimensions
                    if (abs(hkl.x) == hkl_max || abs(hkl.y) == hkl_max || abs(hkl.z) == hkl_max)
                        {
                        vec3<Scalar> r = Scalar(hkl.x) * e1 + Scalar(hkl.y) * e2 + Scalar(hkl.z) * e3;
                        // include primary image so we can do checks in in one loop
                        if (dot(r,r) <= range_sq)
                            {
                            vec3<Scalar> img = (Scalar)hkl.x*e1+(Scalar)hkl.y*e2+(Scalar)hkl.z*e3;
                            m_image_list.push_back(img);
                            m_image_hkl.push_back(make_int3(hkl.x, hkl.y, hkl.z));
                            added_images = true;
                            }
                        }
                    }
                }
            }
        if (!m_hkl_max_warning_issued && hkl_max > crazybig)
            {
            m_hkl_max_warning_issued = true;
            m_exec_conf->msg->warning() << "Exceeded sanity limit for image list, generated out to " << hkl_max
                                     << " lattice vectors. Logic error?" << std::endl
                                     << "This message will not be repeated." << std::endl;

            break;
            }

        hkl_max++;
        }

    // cout << "built image list" << std::endl;
    // for (unsigned int i = 0; i < m_image_list.size(); i++)
    //     cout << m_image_list[i].x << " " << m_image_list[i].y << " " << m_image_list[i].z << std::endl;
    // cout << std::endl;

    // warn the user if more than one image in each direction is activated
    unsigned int img_warning = 9;
    if (ndim == 3)
        {
        img_warning = 27;
        }
    if (!m_image_list_warning_issued && m_image_list.size() > img_warning)
        {
        m_image_list_warning_issued = true;
        m_exec_conf->msg->warning() << "Box size is too small or move size is too large for the minimum image convention." << std::endl
                                    << "Testing " << m_image_list.size() << " images per trial move, performance may slow." << std::endl
                                    << "This message will not be repeated." << std::endl;
        }

    m_exec_conf->msg->notice(8) << "Updated image list: " << m_image_list.size() << " images" << std::endl;
    if (m_prof) m_prof->pop();

    return m_image_list;
    }

template <class Shape>
void IntegratorHPMCMono<Shape>::updateCellWidth()
    {
    m_nominal_width = getMaxCoreDiameter();

    if (m_patch)
        {
        Scalar max_extent = 0.0;
        for (unsigned int typ = 0; typ < this->m_pdata->getNTypes(); typ++)
            {
            max_extent = std::max(max_extent, m_patch->getAdditiveCutoff(typ));
            }

        m_nominal_width = std::max(m_nominal_width, max_extent+m_patch->getRCut());
        }

    // changing the cell width means that the particle shapes have changed, assume this invalidates the
    // image list and aabb tree
    m_image_list_valid = false;
    m_aabb_tree_invalid = true;
    }

template <class Shape>
void IntegratorHPMCMono<Shape>::growAABBList(unsigned int N)
    {
    if (N > m_aabbs_capacity)
        {
        m_aabbs_capacity = N;
        if (m_aabbs != NULL)
            free(m_aabbs);

        int retval = posix_memalign((void**)&m_aabbs, 32, N*sizeof(detail::AABB));
        if (retval != 0)
            {
            m_exec_conf->msg->error() << "Error allocating aligned memory" << std::endl;
            throw std::runtime_error("Error allocating AABB memory");
            }
        }
    }


/*! Call any time an up to date AABB tree is needed. IntegratorHPMCMono internally tracks whether
    the tree needs to be rebuilt or if the current tree can be used.

    buildAABBTree() relies on the member variable m_aabb_tree_invalid to work correctly. Any time particles
    are moved (and not updated with m_aabb_tree->update()) or the particle list changes order, m_aabb_tree_invalid
    needs to be set to true. Then buildAABBTree() will know to rebuild the tree from scratch on the next call. Typically
    this is on the next timestep. But in same cases (i.e. NPT), the tree may need to be rebuilt several times in a
    single step because of box volume moves.

    Subclasses that override update() or other methods must be user to set m_aabb_tree_invalid appropriately, or
    erroneous simulations will result.

    \returns A reference to the tree.
*/
template <class Shape>
const detail::AABBTree& IntegratorHPMCMono<Shape>::buildAABBTree()
    {
    if (m_aabb_tree_invalid)
        {
        m_exec_conf->msg->notice(8) << "Building AABB tree: " << m_pdata->getN() << " ptls " << m_pdata->getNGhosts() << " ghosts" << std::endl;
        if (this->m_prof) this->m_prof->push(this->m_exec_conf, "AABB tree build");
        // build the AABB tree
            {
            ArrayHandle<Scalar4> h_postype(m_pdata->getPositions(), access_location::host, access_mode::read);
            ArrayHandle<Scalar4> h_orientation(m_pdata->getOrientationArray(), access_location::host, access_mode::read);

            // grow the AABB list to the needed size
            unsigned int n_aabb = m_pdata->getN()+m_pdata->getNGhosts();
            if (n_aabb > 0)
                {
                growAABBList(n_aabb);
                for (unsigned int cur_particle = 0; cur_particle < n_aabb; cur_particle++)
                    {
                    unsigned int i = cur_particle;
<<<<<<< HEAD
                    Shape shape(quat<Scalar>(h_orientation.data[i]), m_params[__scalar_as_int(h_postype.data[i].w)]);
                    m_aabbs[i] = shape.getAABB(vec3<Scalar>(h_postype.data[i]));
=======
                    unsigned int typ_i = __scalar_as_int(h_postype.data[i].w);
                    Shape shape(quat<Scalar>(h_orientation.data[i]), m_params[typ_i]);

                    if (!this->m_patch)
                        m_aabbs[i] = shape.getAABB(vec3<Scalar>(h_postype.data[i]));
                    else
                        {
                        Scalar radius = std::max(0.5*shape.getCircumsphereDiameter(),
                            0.5*this->m_patch->getAdditiveCutoff(typ_i));
                        m_aabbs[i] = detail::AABB(vec3<Scalar>(h_postype.data[i]), radius);
                        }
>>>>>>> a4a24a6d
                    }
                m_aabb_tree.buildTree(m_aabbs, n_aabb);
                }
            }

        if (this->m_prof) this->m_prof->pop(this->m_exec_conf);
        }

    m_aabb_tree_invalid = false;
    return m_aabb_tree;
    }

/*! Call to reduce the m_d values down to safe levels for the bvh tree + small box limitations. That code path
    will not work if particles can wander more than one image in a time step.

    In MPI simulations, they may not move more than half a local box length.
*/
template <class Shape>
void IntegratorHPMCMono<Shape>::limitMoveDistances()
    {
    Scalar3 npd_global = m_pdata->getGlobalBox().getNearestPlaneDistance();
    Scalar min_npd = detail::min(npd_global.x, npd_global.y);
    if (this->m_sysdef->getNDimensions() == 3)
        {
        min_npd = detail::min(min_npd, npd_global.z);
        }

    ArrayHandle<Scalar> h_d(m_d, access_location::host, access_mode::readwrite);
    for (unsigned int typ = 0; typ < this->m_pdata->getNTypes(); typ++)
        {
        if (m_nselect * h_d.data[typ] > min_npd)
            {
            h_d.data[typ] = min_npd / Scalar(m_nselect);
            m_exec_conf->msg->warning() << "Move distance or nselect too big, reducing move distance to "
                                        << h_d.data[typ] << " for type " << m_pdata->getNameByType(typ) << std::endl;
            m_image_list_valid = false;
            }
        // Sanity check should be performed in code where parameters can be adjusted.
        if (h_d.data[typ] < Scalar(0.0))
            {
            m_exec_conf->msg->warning() << "Move distance has become negative for type " << m_pdata->getNameByType(typ)
                                        << ". This should never happen. Please file a bug report." << std::endl;
            h_d.data[typ] = Scalar(0.0);
            }
        }
    }

/*! Function for finding all overlaps in a system by particle tag. returns an unraveled form of an NxN matrix
 * with true/false indicating the overlap status of the ith and jth particle
 */
template <class Shape>
std::vector<bool> IntegratorHPMCMono<Shape>::mapOverlaps()
    {
    #ifdef ENABLE_MPI
    if (m_pdata->getDomainDecomposition())
        {
        m_exec_conf->msg->error() << "map_overlaps does not support MPI parallel jobs" << std::endl;
        throw std::runtime_error("map_overlaps does not support MPI parallel jobs");
        }
    #endif

    unsigned int N = m_pdata->getN();

    std::vector<bool> overlap_map(N*N, false);

    m_exec_conf->msg->notice(10) << "HPMC overlap mapping" << std::endl;

    unsigned int err_count = 0;

    // build an up to date AABB tree
    buildAABBTree();
    // update the image list
    updateImageList();

    // access particle data and system box
    ArrayHandle<Scalar4> h_postype(m_pdata->getPositions(), access_location::host, access_mode::read);
    ArrayHandle<Scalar4> h_orientation(m_pdata->getOrientationArray(), access_location::host, access_mode::read);
    ArrayHandle<unsigned int> h_tag(m_pdata->getTags(), access_location::host, access_mode::read);

    // Loop over all particles
    for (unsigned int i = 0; i < N; i++)
        {
        // read in the current position and orientation
        Scalar4 postype_i = h_postype.data[i];
        Scalar4 orientation_i = h_orientation.data[i];
        Shape shape_i(quat<Scalar>(orientation_i), m_params[__scalar_as_int(postype_i.w)]);
        vec3<Scalar> pos_i = vec3<Scalar>(postype_i);

        // Check particle against AABB tree for neighbors
        detail::AABB aabb_i_local = shape_i.getAABB(vec3<Scalar>(0,0,0));

        const unsigned int n_images = m_image_list.size();
        for (unsigned int cur_image = 0; cur_image < n_images; cur_image++)
            {
            vec3<Scalar> pos_i_image = pos_i + m_image_list[cur_image];
            detail::AABB aabb = aabb_i_local;
            aabb.translate(pos_i_image);

            // stackless search
            for (unsigned int cur_node_idx = 0; cur_node_idx < m_aabb_tree.getNumNodes(); cur_node_idx++)
                {
                if (detail::overlap(m_aabb_tree.getNodeAABB(cur_node_idx), aabb))
                    {
                    if (m_aabb_tree.isNodeLeaf(cur_node_idx))
                        {
                        for (unsigned int cur_p = 0; cur_p < m_aabb_tree.getNodeNumParticles(cur_node_idx); cur_p++)
                            {
                            // read in its position and orientation
                            unsigned int j = m_aabb_tree.getNodeParticle(cur_node_idx, cur_p);

                            // skip i==j in the 0 image
                            if (cur_image == 0 && i == j)
                                {
                                continue;
                                }

                            Scalar4 postype_j = h_postype.data[j];
                            Scalar4 orientation_j = h_orientation.data[j];

                            // put particles in coordinate system of particle i
                            vec3<Scalar> r_ij = vec3<Scalar>(postype_j) - pos_i_image;

                            Shape shape_j(quat<Scalar>(orientation_j), m_params[__scalar_as_int(postype_j.w)]);

                            if (h_tag.data[i] <= h_tag.data[j]
                                && check_circumsphere_overlap(r_ij, shape_i, shape_j)
                                && test_overlap(r_ij, shape_i, shape_j, err_count)
                                && test_overlap(-r_ij, shape_j, shape_i, err_count))
                                {
                                overlap_map[h_tag.data[j]+N*h_tag.data[i]] = true;
                                }
                            }
                        }
                    }
                else
                    {
                    // skip ahead
                    cur_node_idx += m_aabb_tree.getNodeSkip(cur_node_idx);
                    }
                } // end loop over AABB nodes
            } // end loop over images
        } // end loop over particles
    return overlap_map;
    }

/*! Function for returning a python list of all overlaps in a system by particle
  tag. returns an unraveled form of an NxN matrix with true/false indicating
  the overlap status of the ith and jth particle
 */
template <class Shape>
pybind11::list IntegratorHPMCMono<Shape>::PyMapOverlaps()
    {
    std::vector<bool> v = IntegratorHPMCMono<Shape>::mapOverlaps();
    pybind11::list overlap_map;
    // for( unsigned int i = 0; i < sizeof(v)/sizeof(v[0]); i++ )
    for (auto i: v)
        {
        overlap_map.append(pybind11::cast<bool>(i));
        }
    return overlap_map;
    }

template <class Shape>
void IntegratorHPMCMono<Shape>::connectGSDSignal(
                                                    std::shared_ptr<GSDDumpWriter> writer,
                                                    std::string name)
    {
<<<<<<< HEAD
    typedef ::detail::SharedSignalSlot<int(gsd_handle&)> SlotType;
    auto func = std::bind(&IntegratorHPMCMono<Shape>::slotWriteGSD, this, std::placeholders::_1, name);
    std::shared_ptr<::detail::SignalSlot> pslot( new SlotType(writer->getWriteSignal(), func));
=======
    typedef hoomd::detail::SharedSignalSlot<int(gsd_handle&)> SlotType;
    auto func = std::bind(&IntegratorHPMCMono<Shape>::slotWriteGSD, this, std::placeholders::_1, name);
    std::shared_ptr<hoomd::detail::SignalSlot> pslot( new SlotType(writer->getWriteSignal(), func));
>>>>>>> a4a24a6d
    addSlot(pslot);
    }

template <class Shape>
int IntegratorHPMCMono<Shape>::slotWriteGSD( gsd_handle& handle, std::string name ) const
    {
    m_exec_conf->msg->notice(10) << "IntegratorHPMCMono writing to GSD File to name: "<< name << std::endl;
    int retval = 0;
    // create schema helpers
    #ifdef ENABLE_MPI
    bool mpi=(bool)m_pdata->getDomainDecomposition();
    #else
    bool mpi=false;
    #endif
    gsd_schema_hpmc schema(m_exec_conf, mpi);
    gsd_shape_schema<typename Shape::param_type> schema_shape(m_exec_conf, mpi);

    // access parameters
    ArrayHandle<Scalar> h_d(m_d, access_location::host, access_mode::read);
    ArrayHandle<Scalar> h_a(m_a, access_location::host, access_mode::read);
    schema.write(handle, "state/hpmc/integrate/d", m_pdata->getNTypes(), h_d.data, GSD_TYPE_DOUBLE);
    if(m_hasOrientation)
        {
        schema.write(handle, "state/hpmc/integrate/a", m_pdata->getNTypes(), h_a.data, GSD_TYPE_DOUBLE);
        }
    retval |= schema_shape.write(handle, name, m_pdata->getNTypes(), m_params);

    return retval;
    }

template <class Shape>
bool IntegratorHPMCMono<Shape>::restoreStateGSD( std::shared_ptr<GSDReader> reader, std::string name)
    {
    bool success = true;
    m_exec_conf->msg->notice(10) << "IntegratorHPMCMono from GSD File to name: "<< name << std::endl;
    uint64_t frame = reader->getFrame();
    // create schemas
    #ifdef ENABLE_MPI
    bool mpi=(bool)m_pdata->getDomainDecomposition();
    #else
    bool mpi=false;
    #endif
    gsd_schema_hpmc schema(m_exec_conf, mpi);
    gsd_shape_schema<typename Shape::param_type> schema_shape(m_exec_conf, mpi);

    ArrayHandle<Scalar> h_d(m_d, access_location::host, access_mode::readwrite);
    ArrayHandle<Scalar> h_a(m_a, access_location::host, access_mode::readwrite);
    schema.read(reader, frame, "state/hpmc/integrate/d", m_pdata->getNTypes(), h_d.data, GSD_TYPE_DOUBLE);
    if(m_hasOrientation)
        {
        schema.read(reader, frame, "state/hpmc/integrate/a", m_pdata->getNTypes(), h_a.data, GSD_TYPE_DOUBLE);
        }
    schema_shape.read(reader, frame, name, m_pdata->getNTypes(), m_params);
    return success;
    }

//! Export the IntegratorHPMCMono class to python
/*! \param name Name of the class in the exported python module
    \tparam Shape An instantiation of IntegratorHPMCMono<Shape> will be exported
*/
template < class Shape > void export_IntegratorHPMCMono(pybind11::module& m, const std::string& name)
    {
    pybind11::class_< IntegratorHPMCMono<Shape>, std::shared_ptr< IntegratorHPMCMono<Shape> > >(m, name.c_str(), pybind11::base<IntegratorHPMC>())
          .def(pybind11::init< std::shared_ptr<SystemDefinition>, unsigned int >())
          .def("setParam", &IntegratorHPMCMono<Shape>::setParam)
          .def("setOverlapChecks", &IntegratorHPMCMono<Shape>::setOverlapChecks)
          .def("setExternalField", &IntegratorHPMCMono<Shape>::setExternalField)
          .def("setPatchEnergy", &IntegratorHPMCMono<Shape>::setPatchEnergy)
          .def("mapOverlaps", &IntegratorHPMCMono<Shape>::PyMapOverlaps)
          .def("connectGSDSignal", &IntegratorHPMCMono<Shape>::connectGSDSignal)
          .def("restoreStateGSD", &IntegratorHPMCMono<Shape>::restoreStateGSD)
          ;
    }

} // end namespace hpmc

#endif // _INTEGRATOR_HPMC_MONO_H_<|MERGE_RESOLUTION|>--- conflicted
+++ resolved
@@ -1,8 +1,4 @@
-<<<<<<< HEAD
-// Copyright (c) 2009-2017 The Regents of the University of Michigan
-=======
 // Copyright (c) 2009-2018 The Regents of the University of Michigan
->>>>>>> a4a24a6d
 // This file is part of the HOOMD-blue project, released under the BSD 3-Clause License.
 
 // inclusion guard
@@ -32,11 +28,6 @@
 #include "hoomd/HOOMDMPI.h"
 #endif
 
-<<<<<<< HEAD
-#include "ShapeSphere.h"
-
-=======
->>>>>>> a4a24a6d
 #ifndef NVCC
 #include <hoomd/extern/pybind/include/pybind11/pybind11.h>
 #endif
@@ -241,12 +232,9 @@
         //! Prepare for the run
         virtual void prepRun(unsigned int timestep)
             {
-<<<<<<< HEAD
-=======
             // base class method
             IntegratorHPMC::prepRun(timestep);
 
->>>>>>> a4a24a6d
                 {
                 // for p in params, if Shape dummy(q_dummy, params).hasOrientation() then m_hasOrientation=true
                 m_hasOrientation = false;
@@ -545,11 +533,8 @@
         // access particle data and system box
         ArrayHandle<Scalar4> h_postype(m_pdata->getPositions(), access_location::host, access_mode::readwrite);
         ArrayHandle<Scalar4> h_orientation(m_pdata->getOrientationArray(), access_location::host, access_mode::readwrite);
-<<<<<<< HEAD
-=======
         ArrayHandle<Scalar> h_diameter(m_pdata->getDiameters(), access_location::host, access_mode::read);
         ArrayHandle<Scalar> h_charge(m_pdata->getCharges(), access_location::host, access_mode::read);
->>>>>>> a4a24a6d
 
         //access move sizes
         ArrayHandle<Scalar> h_d(m_d, access_location::host, access_mode::read);
@@ -683,13 +668,10 @@
 
                                 unsigned int typ_j = __scalar_as_int(postype_j.w);
                                 Shape shape_j(quat<Scalar>(orientation_j), m_params[typ_j]);
-<<<<<<< HEAD
-=======
 
                                 Scalar rcut = 0.0;
                                 if (m_patch)
                                     rcut = r_cut_patch + 0.5 * m_patch->getAdditiveCutoff(typ_j);
->>>>>>> a4a24a6d
 
                                 counters.overlap_checks++;
                                 if (h_overlaps.data[m_overlap_idx(typ_i, typ_j)]
@@ -1034,8 +1016,6 @@
 template<class Shape>
 float IntegratorHPMCMono<Shape>::computePatchEnergy(unsigned int timestep)
     {
-<<<<<<< HEAD
-=======
     // sum up in double precision
     double energy = 0.0;
 
@@ -1177,7 +1157,6 @@
 template <class Shape>
 Scalar IntegratorHPMCMono<Shape>::getMaxCoreDiameter()
     {
->>>>>>> a4a24a6d
     // for each type, create a temporary shape and return the maximum diameter
     OverlapReal maxD = OverlapReal(0.0);
     for (unsigned int typ = 0; typ < this->m_pdata->getNTypes(); typ++)
@@ -1312,9 +1291,6 @@
         for (unsigned int typ = 0; typ < this->m_pdata->getNTypes(); typ++)
             {
             Shape temp(quat<Scalar>(), m_params[typ]);
-<<<<<<< HEAD
-            max_trans_d_and_diam = detail::max(max_trans_d_and_diam, temp.getCircumsphereDiameter()+Scalar(m_nselect)*h_d.data[typ]);
-=======
 
             Scalar r_cut_patch(0.0);
             if (m_patch)
@@ -1324,7 +1300,6 @@
 
             Scalar range_i = detail::max((Scalar)temp.getCircumsphereDiameter(),r_cut_patch);
             max_trans_d_and_diam = detail::max(max_trans_d_and_diam, range_i+Scalar(m_nselect)*h_d.data[typ]);
->>>>>>> a4a24a6d
             }
         }
 
@@ -1500,10 +1475,6 @@
                 for (unsigned int cur_particle = 0; cur_particle < n_aabb; cur_particle++)
                     {
                     unsigned int i = cur_particle;
-<<<<<<< HEAD
-                    Shape shape(quat<Scalar>(h_orientation.data[i]), m_params[__scalar_as_int(h_postype.data[i].w)]);
-                    m_aabbs[i] = shape.getAABB(vec3<Scalar>(h_postype.data[i]));
-=======
                     unsigned int typ_i = __scalar_as_int(h_postype.data[i].w);
                     Shape shape(quat<Scalar>(h_orientation.data[i]), m_params[typ_i]);
 
@@ -1515,7 +1486,6 @@
                             0.5*this->m_patch->getAdditiveCutoff(typ_i));
                         m_aabbs[i] = detail::AABB(vec3<Scalar>(h_postype.data[i]), radius);
                         }
->>>>>>> a4a24a6d
                     }
                 m_aabb_tree.buildTree(m_aabbs, n_aabb);
                 }
@@ -1683,15 +1653,9 @@
                                                     std::shared_ptr<GSDDumpWriter> writer,
                                                     std::string name)
     {
-<<<<<<< HEAD
-    typedef ::detail::SharedSignalSlot<int(gsd_handle&)> SlotType;
-    auto func = std::bind(&IntegratorHPMCMono<Shape>::slotWriteGSD, this, std::placeholders::_1, name);
-    std::shared_ptr<::detail::SignalSlot> pslot( new SlotType(writer->getWriteSignal(), func));
-=======
     typedef hoomd::detail::SharedSignalSlot<int(gsd_handle&)> SlotType;
     auto func = std::bind(&IntegratorHPMCMono<Shape>::slotWriteGSD, this, std::placeholders::_1, name);
     std::shared_ptr<hoomd::detail::SignalSlot> pslot( new SlotType(writer->getWriteSignal(), func));
->>>>>>> a4a24a6d
     addSlot(pslot);
     }
 
