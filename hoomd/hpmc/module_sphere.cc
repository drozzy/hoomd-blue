--- conflicted
+++ resolved
@@ -43,29 +43,13 @@
 void export_sphere(py::module& m)
     {
     export_IntegratorHPMCMono< ShapeSphere >(m, "IntegratorHPMCMonoSphere");
-    #ifdef ENABLE_HPMC_REINSERT
     export_IntegratorHPMCMonoImplicit< ShapeSphere >(m, "IntegratorHPMCMonoImplicitSphere");
-<<<<<<< HEAD
-    #endif
-    export_IntegratorHPMCMonoImplicitNew< ShapeSphere >(m, "IntegratorHPMCMonoImplicitNewSphere");
-=======
->>>>>>> a8b3502e
     export_ComputeFreeVolume< ShapeSphere >(m, "ComputeFreeVolumeSphere");
     export_AnalyzerSDF< ShapeSphere >(m, "AnalyzerSDFSphere");
     export_UpdaterMuVT< ShapeSphere >(m, "UpdaterMuVTSphere");
     export_UpdaterClusters< ShapeSphere >(m, "UpdaterClustersSphere");
-    #ifdef ENABLE_HPMC_REINSERT
     export_UpdaterClustersImplicit< ShapeSphere,IntegratorHPMCMonoImplicit<ShapeSphere> >(m, "UpdaterClustersImplicitSphere");
-<<<<<<< HEAD
-    #endif
-    export_UpdaterClustersImplicit< ShapeSphere,IntegratorHPMCMonoImplicitNew<ShapeSphere> >(m, "UpdaterClustersImplicitNewSphere");
-    #ifdef ENABLE_HPMC_REINSERT
     export_UpdaterMuVTImplicit< ShapeSphere, IntegratorHPMCMonoImplicit<ShapeSphere> >(m, "UpdaterMuVTImplicitSphere");
-    #endif
-    export_UpdaterMuVTImplicit< ShapeSphere, IntegratorHPMCMonoImplicitNew<ShapeSphere> >(m, "UpdaterMuVTImplicitNewSphere");
-=======
-    export_UpdaterMuVTImplicit< ShapeSphere, IntegratorHPMCMonoImplicit<ShapeSphere> >(m, "UpdaterMuVTImplicitSphere");
->>>>>>> a8b3502e
 
     export_ExternalFieldInterface<ShapeSphere>(m, "ExternalFieldSphere");
     export_LatticeField<ShapeSphere>(m, "ExternalFieldLatticeSphere");
