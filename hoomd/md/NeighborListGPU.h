// Copyright (c) 2009-2016 The Regents of the University of Michigan
// This file is part of the HOOMD-blue project, released under the BSD 3-Clause License.


// Maintainer: joaander

#include "NeighborList.h"
#include "NeighborListGPU.cuh"
#include "hoomd/GPUFlags.h"
#include "hoomd/Autotuner.h"

/*! \file NeighborListGPU.h
    \brief Declares the NeighborListGPU class
*/

#ifdef NVCC
#error This header cannot be compiled by nvcc
#endif

#include <hoomd/extern/pybind/include/pybind11/pybind11.h>

#ifndef __NEIGHBORLISTGPU_H__
#define __NEIGHBORLISTGPU_H__

//! Neighbor list build on the GPU
/*! Implements common functions (like distance check)
    on the GPU for use by other GPU nlist classes derived from NeighborListGPU.

    GPU kernel methods are defined in NeighborListGPU.cuh and defined in NeighborListGPU.cu.

    \ingroup computes
*/
class NeighborListGPU : public NeighborList
    {
    public:
        //! Constructs the compute
        NeighborListGPU(std::shared_ptr<SystemDefinition> sysdef, Scalar r_cut, Scalar r_buff)
            : NeighborList(sysdef, r_cut, r_buff)
            {
            GPUFlags<unsigned int> flags(exec_conf);
            m_flags.swap(flags);
            m_flags.resetFlags(0);

            // default to full mode
            m_storage_mode = full;
            m_checkn = 1;

            // flag to say how big to resize
            GPUFlags<unsigned int> req_size_nlist(exec_conf);
            m_req_size_nlist.swap(req_size_nlist);

            // create cuda event
            m_tuner_filter.reset(new Autotuner(32, 1024, 32, 5, 100000, "nlist_filter", this->m_exec_conf));
            m_tuner_head_list.reset(new Autotuner(32, 1024, 32, 5, 100000, "nlist_head_list", this->m_exec_conf));
            }

        //! Destructor
        virtual ~NeighborListGPU()
            { }

        //! Set autotuner parameters
        /*! \param enable Enable/disable autotuning
            \param period period (approximate) in time steps when returning occurs
        */
        virtual void setAutotunerParams(bool enable, unsigned int period)
            {
            NeighborList::setAutotunerParams(enable, period);
            m_tuner_filter->setPeriod(period/10);
            m_tuner_filter->setEnabled(enable);

            m_tuner_head_list->setPeriod(period/10);
            m_tuner_head_list->setEnabled(enable);
            }

        //! Benchmark the filter kernel
        double benchmarkFilter(unsigned int num_iters);

        //! Update the exclusion list on the GPU
        virtual void updateExListIdx();

<<<<<<< HEAD
        #ifdef ENABLE_MPI
        //! Set the communicator to use
        /*! \param comm MPI communication class
         */
        virtual void setCommunicator(std::shared_ptr<Communicator> comm)
            {
            // upon first call, register with Communicator
            if (comm && !m_comm)
                comm->addLocalComputeCallback(bind(&NeighborListGPU::scheduleDistanceCheck, this, _1));

            // call base class method
            NeighborList::setCommunicator(comm);
            }
        #endif

=======
>>>>>>> 235210cc
    protected:
        GPUFlags<unsigned int> m_flags;   //!< Storage for device flags on the GPU

        GPUFlags<unsigned int> m_req_size_nlist;    //!< Flag to hold the required size of the neighborlist

        //! Builds the neighbor list
        virtual void buildNlist(unsigned int timestep);

        //! Perform the nlist distance check on the GPU
        virtual bool distanceCheck(unsigned int timestep);

        //! GPU nlists set their last updated pos in the compute kernel, this call only resets the last box length
        virtual void setLastUpdatedPos()
            {
            m_last_L = m_pdata->getGlobalBox().getNearestPlaneDistance();
            m_last_L_local = m_pdata->getBox().getNearestPlaneDistance();
            }

        //! Filter the neighbor list of excluded particles
        virtual void filterNlist();

        //! Build the head list for neighbor list indexing on the GPU
        virtual void buildHeadList();

        //! Schedule the distance check kernel
        /*! \param timestep Current time step
         */
        unsigned int m_checkn;              //!< Internal counter to assign when checking if the nlist needs an update

    private:
        boost::scoped_ptr<Autotuner> m_tuner_filter; //!< Autotuner for filter block size
        boost::scoped_ptr<Autotuner> m_tuner_head_list; //!< Autotuner for the head list block size

        GPUArray<unsigned int> m_alt_head_list; //!< Alternate array to hold the head list from prefix sum
    };

//! Exports NeighborListGPU to python
void export_NeighborListGPU(pybind11::module& m);

#endif<|MERGE_RESOLUTION|>--- conflicted
+++ resolved
@@ -78,24 +78,6 @@
         //! Update the exclusion list on the GPU
         virtual void updateExListIdx();
 
-<<<<<<< HEAD
-        #ifdef ENABLE_MPI
-        //! Set the communicator to use
-        /*! \param comm MPI communication class
-         */
-        virtual void setCommunicator(std::shared_ptr<Communicator> comm)
-            {
-            // upon first call, register with Communicator
-            if (comm && !m_comm)
-                comm->addLocalComputeCallback(bind(&NeighborListGPU::scheduleDistanceCheck, this, _1));
-
-            // call base class method
-            NeighborList::setCommunicator(comm);
-            }
-        #endif
-
-=======
->>>>>>> 235210cc
     protected:
         GPUFlags<unsigned int> m_flags;   //!< Storage for device flags on the GPU
 
