--- conflicted
+++ resolved
@@ -467,7 +467,6 @@
             {
             switch (pair_args.shift_mode)
                 {
-<<<<<<< HEAD
                 case 0:
                     {
                     static unsigned int max_block_size = UINT_MAX;
@@ -481,11 +480,6 @@
 
                     block_size = block_size < max_block_size ? block_size : max_block_size;
                     dim3 grid(nwork / (block_size/tpp) + 1, 1, 1);
-                    if (sm < 30 && grid.x > 65535)
-                        {
-                        grid.y = grid.x/65535 + 1;
-                        grid.x = 65535;
-                        }
 
                     shared_bytes += sizeof(Scalar)*block_size;
 
@@ -523,11 +517,6 @@
 
                     block_size = block_size < max_block_size ? block_size : max_block_size;
                     dim3 grid(nwork / (block_size/tpp) + 1, 1, 1);
-                    if (sm < 30 && grid.x > 65535)
-                        {
-                        grid.y = grid.x/65535 + 1;
-                        grid.x = 65535;
-                        }
 
                     shared_bytes += sizeof(Scalar)*block_size;
 
@@ -554,84 +543,12 @@
                     }
                 default:
                     return cudaErrorUnknown;
-=======
-                static unsigned int max_block_size = UINT_MAX;
-                static unsigned int sm = UINT_MAX;
-                if (max_block_size == UINT_MAX)
-                    max_block_size = aniso_get_max_block_size(gpu_compute_pair_aniso_forces_kernel<evaluator, 0, 1>);
-                if (sm == UINT_MAX)
-                    sm = aniso_get_compute_capability(gpu_compute_pair_aniso_forces_kernel<evaluator, 0, 1>);
-
-                if (sm < 35) gpu_pair_aniso_force_bind_textures(pair_args);
-
-                block_size = block_size < max_block_size ? block_size : max_block_size;
-                dim3 grid(pair_args.N / (block_size/tpp) + 1, 1, 1);
-
-                shared_bytes += sizeof(Scalar)*block_size;
-
-                gpu_compute_pair_aniso_forces_kernel<evaluator, 0, 1>
-                    <<<grid, block_size, shared_bytes>>>(pair_args.d_force,
-                                                  pair_args.d_torque,
-                                                  pair_args.d_virial,
-                                                  pair_args.virial_pitch,
-                                                  pair_args.N,
-                                                  pair_args.d_pos,
-                                                  pair_args.d_diameter,
-                                                  pair_args.d_charge,
-                                                  pair_args.d_orientation,
-                                                  pair_args.box,
-                                                  pair_args.d_n_neigh,
-                                                  pair_args.d_nlist,
-                                                  pair_args.d_head_list,
-                                                  d_params,
-                                                  pair_args.d_rcutsq,
-                                                  pair_args.ntypes,
-                                                  tpp);
-                break;
-                }
-            case 1:
-                {
-                static unsigned int max_block_size = UINT_MAX;
-                static unsigned int sm = UINT_MAX;
-                if (max_block_size == UINT_MAX)
-                    max_block_size = aniso_get_max_block_size(gpu_compute_pair_aniso_forces_kernel<evaluator, 1, 1>);
-                if (sm == UINT_MAX)
-                    sm = aniso_get_compute_capability(gpu_compute_pair_aniso_forces_kernel<evaluator, 1, 1>);
-
-                if (sm < 35) gpu_pair_aniso_force_bind_textures(pair_args);
-
-                block_size = block_size < max_block_size ? block_size : max_block_size;
-                dim3 grid(pair_args.N / (block_size/tpp) + 1, 1, 1);
-
-                shared_bytes += sizeof(Scalar)*block_size;
-
-                gpu_compute_pair_aniso_forces_kernel<evaluator, 1, 1>
-                    <<<grid, block_size, shared_bytes>>>(pair_args.d_force,
-                                                  pair_args.d_torque,
-                                                  pair_args.d_virial,
-                                                  pair_args.virial_pitch,
-                                                  pair_args.N,
-                                                  pair_args.d_pos,
-                                                  pair_args.d_diameter,
-                                                  pair_args.d_charge,
-                                                  pair_args.d_orientation,
-                                                  pair_args.box,
-                                                  pair_args.d_n_neigh,
-                                                  pair_args.d_nlist,
-                                                  pair_args.d_head_list,
-                                                  d_params,
-                                                  pair_args.d_rcutsq,
-                                                  pair_args.ntypes,
-                                                  tpp);
-                break;
->>>>>>> 3e65d7b2
                 }
             }
         else
             {
             switch (pair_args.shift_mode)
                 {
-<<<<<<< HEAD
                 case 0:
                     {
                     static unsigned int max_block_size = UINT_MAX;
@@ -645,11 +562,6 @@
 
                     block_size = block_size < max_block_size ? block_size : max_block_size;
                     dim3 grid(nwork / (block_size/tpp) + 1, 1, 1);
-                    if (sm < 30 && grid.x > 65535)
-                        {
-                        grid.y = grid.x/65535 + 1;
-                        grid.x = 65535;
-                        }
 
                     shared_bytes += sizeof(Scalar)*block_size;
 
@@ -718,77 +630,6 @@
                     }
                 default:
                     return cudaErrorUnknown;
-=======
-                static unsigned int max_block_size = UINT_MAX;
-                static unsigned int sm = UINT_MAX;
-                if (max_block_size == UINT_MAX)
-                    max_block_size = aniso_get_max_block_size(gpu_compute_pair_aniso_forces_kernel<evaluator, 0, 0>);
-                if (sm == UINT_MAX)
-                    sm = aniso_get_compute_capability(gpu_compute_pair_aniso_forces_kernel<evaluator, 0, 0>);
-
-                if (sm < 35) gpu_pair_aniso_force_bind_textures(pair_args);
-
-                block_size = block_size < max_block_size ? block_size : max_block_size;
-                dim3 grid(pair_args.N / (block_size/tpp) + 1, 1, 1);
-
-                shared_bytes += sizeof(Scalar)*block_size;
-
-                gpu_compute_pair_aniso_forces_kernel<evaluator, 0, 0>
-                    <<<grid, block_size, shared_bytes>>>(pair_args.d_force,
-                                                  pair_args.d_torque,
-                                                  pair_args.d_virial,
-                                                  pair_args.virial_pitch,
-                                                  pair_args.N,
-                                                  pair_args.d_pos,
-                                                  pair_args.d_diameter,
-                                                  pair_args.d_charge,
-                                                  pair_args.d_orientation,
-                                                  pair_args.box,
-                                                  pair_args.d_n_neigh,
-                                                  pair_args.d_nlist,
-                                                  pair_args.d_head_list,
-                                                  d_params,
-                                                  pair_args.d_rcutsq,
-                                                  pair_args.ntypes,
-                                                  tpp);
-                break;
-                }
-            case 1:
-                {
-                static unsigned int max_block_size = UINT_MAX;
-                static unsigned int sm = UINT_MAX;
-                if (max_block_size == UINT_MAX)
-                    max_block_size = aniso_get_max_block_size(gpu_compute_pair_aniso_forces_kernel<evaluator, 1, 0>);
-                if (sm == UINT_MAX)
-                    sm = aniso_get_compute_capability(gpu_compute_pair_aniso_forces_kernel<evaluator, 1, 0>);
-
-                if (sm < 35) gpu_pair_aniso_force_bind_textures(pair_args);
-
-                block_size = block_size < max_block_size ? block_size : max_block_size;
-                dim3 grid(pair_args.N / (block_size/tpp) + 1, 1, 1);
-
-                shared_bytes += sizeof(Scalar)*block_size;
-
-                gpu_compute_pair_aniso_forces_kernel<evaluator, 1, 0>
-                    <<<grid, block_size, shared_bytes>>>(pair_args.d_force,
-                                                  pair_args.d_torque,
-                                                  pair_args.d_virial,
-                                                  pair_args.virial_pitch,
-                                                  pair_args.N,
-                                                  pair_args.d_pos,
-                                                  pair_args.d_diameter,
-                                                  pair_args.d_charge,
-                                                  pair_args.d_orientation,
-                                                  pair_args.box,
-                                                  pair_args.d_n_neigh,
-                                                  pair_args.d_nlist,
-                                                  pair_args.d_head_list,
-                                                  d_params,
-                                                  pair_args.d_rcutsq,
-                                                  pair_args.ntypes,
-                                                  tpp);
-                break;
->>>>>>> 3e65d7b2
                 }
             }
         }
