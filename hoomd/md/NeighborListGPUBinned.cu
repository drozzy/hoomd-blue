--- conflicted
+++ resolved
@@ -330,17 +330,9 @@
             if (compute_capability < 35) gpu_nlist_binned_bind_texture(d_cell_xyzf, cli.getNumElements());
 
             block_size = block_size < max_block_size ? block_size : max_block_size;
-<<<<<<< HEAD
+
             dim3 grid(nwork / (block_size/tpp) + 1);
-            if (compute_capability < 30 && grid.x > 65535)
-                {
-                grid.y = grid.x/65535 + 1;
-                grid.x = 65535;
-                }
-
-=======
-            dim3 grid(N / (block_size/tpp) + 1);
->>>>>>> 3e65d7b2
+
             gpu_compute_nlist_binned_kernel<0,cur_tpp><<<grid, block_size,shared_size>>>(d_nlist,
                                                                                          d_n_neigh,
                                                                                          d_last_updated_pos,
@@ -374,17 +366,9 @@
             if (compute_capability < 35) gpu_nlist_binned_bind_texture(d_cell_xyzf, cli.getNumElements());
 
             block_size = block_size < max_block_size ? block_size : max_block_size;
-<<<<<<< HEAD
+
             dim3 grid(nwork / (block_size/tpp) + 1);
-            if (compute_capability < 30 && grid.x > 65535)
-                {
-                grid.y = grid.x/65535 + 1;
-                grid.x = 65535;
-                }
-
-=======
-            dim3 grid(N / (block_size/tpp) + 1);
->>>>>>> 3e65d7b2
+
             gpu_compute_nlist_binned_kernel<1,cur_tpp><<<grid, block_size,shared_size>>>(d_nlist,
                                                                                          d_n_neigh,
                                                                                          d_last_updated_pos,
@@ -418,16 +402,9 @@
             if (compute_capability < 35) gpu_nlist_binned_bind_texture(d_cell_xyzf, cli.getNumElements());
 
             block_size = block_size < max_block_size ? block_size : max_block_size;
-<<<<<<< HEAD
+
             dim3 grid(nwork / (block_size/tpp) + 1);
-            if (compute_capability < 30 && grid.x > 65535)
-                {
-                grid.y = grid.x/65535 + 1;
-                grid.x = 65535;
-                }
-=======
-            dim3 grid(N / (block_size/tpp) + 1);
->>>>>>> 3e65d7b2
+
             gpu_compute_nlist_binned_kernel<2,cur_tpp><<<grid, block_size,shared_size>>>(d_nlist,
                                                                                          d_n_neigh,
                                                                                          d_last_updated_pos,
@@ -461,16 +438,9 @@
             if (compute_capability < 35) gpu_nlist_binned_bind_texture(d_cell_xyzf, cli.getNumElements());
 
             block_size = block_size < max_block_size ? block_size : max_block_size;
-<<<<<<< HEAD
+
             dim3 grid(nwork / (block_size/tpp) + 1);
-            if (compute_capability < 30 && grid.x > 65535)
-                {
-                grid.y = grid.x/65535 + 1;
-                grid.x = 65535;
-                }
-=======
-            dim3 grid(N / (block_size/tpp) + 1);
->>>>>>> 3e65d7b2
+
             gpu_compute_nlist_binned_kernel<3,cur_tpp><<<grid, block_size,shared_size>>>(d_nlist,
                                                                                          d_n_neigh,
                                                                                          d_last_updated_pos,
