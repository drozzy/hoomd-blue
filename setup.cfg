--- conflicted
+++ resolved
@@ -1,9 +1,5 @@
 [bumpversion]
-<<<<<<< HEAD
-current_version = 2.2.1
-=======
 current_version = 2.2.2
->>>>>>> a1592c93
 commit = False
 tag = False
 
