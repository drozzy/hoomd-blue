# Set a default build type if none was specified
if(NOT CMAKE_BUILD_TYPE AND NOT CMAKE_CONFIGURATION_TYPES)
  message(STATUS "Setting build type to 'Release' as none was specified.")
  set(CMAKE_BUILD_TYPE Release CACHE STRING "Choose the type of build." FORCE)
  set_property(CACHE CMAKE_BUILD_TYPE PROPERTY STRINGS "Debug" "Release"
    "MinSizeRel" "RelWithDebInfo")
endif()

# enable C++11
if (CMAKE_VERSION VERSION_GREATER 3.0.99)
    # let cmake set the flags
    set(CMAKE_CXX_STANDARD 11)
    set(CMAKE_CXX_STANDARD_REQUIRED ON)
    # findcuda needs to be told explicitly to use c++11 as CMAKE_CXX_STANDARD does not modify CMAKE_CXX_FLAGS
    list(APPEND CUDA_NVCC_FLAGS "-std=c++11")
else()
    # manually enable flags
    set(CMAKE_CXX_FLAGS "${CMAKE_CXX_FLAGS} -std=c++11")
endif()

if (CMAKE_VERSION VERSION_LESS 3.3.0)
    # older versions of cmake don't handle C++11 in FindCUDA - attempt to work around this.
    set(CUDA_NVCC_FLAGS_DEBUG "${CUDA_NVCC_FLAGS_DEBUG} -std=c++11")
    set(CUDA_NVCC_FLAGS_MINSIZEREL "${CUDA_NVCC_FLAGS_MINSIZERE} -std=c++11")
    set(CUDA_NVCC_FLAGS_RELEASE "${CUDA_NVCC_FLAGS_RELEASE} -std=c++11")
    set(CUDA_NVCC_FLAGS_RELWITHDEBINFO "${CUDA_NVCC_FLAGS_RELWITHDEBINFO} -std=c++11")
endif()

# Enable compiler warnings on gcc and clang (common compilers used by developers)
if(CMAKE_COMPILER_IS_GNUCXX OR CMAKE_CXX_COMPILER_ID MATCHES "Clang")
    set(CMAKE_CXX_FLAGS "${CMAKE_CXX_FLAGS} -Wall -Wno-unknown-pragmas -Wno-deprecated-declarations")
<<<<<<< HEAD
    set(CMAKE_C_FLAGS "${CMAKE_CXX_FLAGS} -Wall -Wno-unknown-pragmas")
=======
    set(CMAKE_C_FLAGS "${CMAKE_C_FLAGS} -Wall -Wno-unknown-pragmas")
>>>>>>> a4a24a6d
endif()<|MERGE_RESOLUTION|>--- conflicted
+++ resolved
@@ -29,9 +29,5 @@
 # Enable compiler warnings on gcc and clang (common compilers used by developers)
 if(CMAKE_COMPILER_IS_GNUCXX OR CMAKE_CXX_COMPILER_ID MATCHES "Clang")
     set(CMAKE_CXX_FLAGS "${CMAKE_CXX_FLAGS} -Wall -Wno-unknown-pragmas -Wno-deprecated-declarations")
-<<<<<<< HEAD
-    set(CMAKE_C_FLAGS "${CMAKE_CXX_FLAGS} -Wall -Wno-unknown-pragmas")
-=======
     set(CMAKE_C_FLAGS "${CMAKE_C_FLAGS} -Wall -Wno-unknown-pragmas")
->>>>>>> a4a24a6d
 endif()