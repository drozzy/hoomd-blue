version: 2.1

executors:
  glotzerlab:
    parameters:
      image:
        type: string
    docker:
      - image: glotzerlab/ci:2019.06-<< parameters.image >>
<<<<<<< HEAD
    environment:
      PYTHONPATH: /home/ci/project/build
      PYTHON: "/usr/bin/python<< parameters.python-version >>"
      PYTEST: "/usr/bin/python<< parameters.python-version >> -m pytest"
      OMPI_MCA_btl: "tcp,self"
    working_directory: /home/ci/project

commands:
  checkout_with_submodules:
    steps:
      - checkout:
          path: code
      - run:
          name: Update submodules
          working_directory: code
          command: git submodule update --init

  build:
    parameters:
      cc:
        type: string
      cxx:
        type: string
      cmake-bin:
        type: string
      enable-cuda:
        type: boolean
      enable-mpi:
        type: boolean
      enable-tbb:
        type: boolean
      build-validation:
        type: boolean
      build-jit:
        type: boolean
      llvm-version:
        type: string
    steps:
      - run:
          name: Configure
          command: |
            export CC=<< parameters.cc >> CXX=<< parameters.cxx >>
            mkdir build
            cd build
            << parameters.cmake-bin >>/cmake ../code -DPYTHON_EXECUTABLE=${PYTHON} -DENABLE_CUDA=<< parameters.enable-cuda >> -DENABLE_MPI=<< parameters.enable-mpi >> -DENABLE_TBB=<< parameters.enable-tbb >> -DBUILD_VALIDATION=<< parameters.build-validation >> -DBUILD_JIT=<< parameters.build-jit >> -DLLVM_DIR=/usr/lib/llvm-<< parameters.llvm-version >>/cmake -GNinja
      - run:
          name: Compile
          command: |
            cd build
            ninja -j2

  test:
    parameters:
      cmake-bin:
        type: string
      llvm-version:
        type: string
    steps:
      - run:
          name: Test
          working_directory: build
          no_output_timeout: 2h
          command: |
            export PATH=/usr/lib/llvm-<< parameters.llvm-version >>/bin:$PATH
            << parameters.cmake-bin >>/ctest --no-compress-output -T test --output-on-failure
      - run:
          name: Copy test results
          command: mkdir test-results && cp build/Testing/**/Test.xml test-results/
      - store_artifacts:
          path: test-results
          destination: test-results
      - store_test_results:
          path: test-results

  sphinx:
    steps:
      - run: cd code/sphinx-doc && sphinx-build -b html -d _build/doctrees -W -n . _build/html
      - run: cd code/sphinx-doc && sphinx-build -b latex -d _build/doctrees -W -n . _build/latex

=======
    working_directory: /home/ci/project

>>>>>>> dbfd3ef8
jobs:
  build_and_test:
    parameters:
      image:
        type: string
    executor:
      name: glotzerlab
      image: << parameters.image >>
    steps:
      - run:
          name: No-op
          command: 'echo "Testing now performed by azure pipelines: https://dev.azure.com/glotzerlab/hoomd-blue"'

workflows:
  test:
    jobs:
<<<<<<< HEAD
      - sphinx-docs
      - build_and_test:
          name: clang8-py37-cm313-llvm8-mpi-tbb3
          image: ubuntu19.04
          cc: clang-8
          cxx: clang++-8
          llvm-version: "8"
          python-version: "3.7"
          enable-mpi: on
          enable-tbb: on
          build-jit: on
          threads: "3"

      - build_and_test:
          name: clang7-py37-cm313-llvm7-mpi-tbb3
          image: ubuntu19.04
          cc: clang-7
          cxx: clang++-7
          llvm-version: "7"
          python-version: "3.7"
          enable-mpi: on
          enable-tbb: on
          build-jit: on
          threads: "3"

      - build_and_test:
          name: gcc9-py37-cm313-llvm8-mpi-tbb3
          image: ubuntu19.04
          cc: gcc-9
          cxx: g++-9
          python-version: "3.7"
          enable-mpi: on
          enable-tbb: on
          build-jit: on
          llvm-version: "8"
          threads: "3"

      - build_and_test:
          name: gcc8-py37-cm313-llvm7-mpi-tbb3
          image: ubuntu19.04
          cc: gcc-9
          cxx: g++-9
          python-version: "3.7"
          enable-mpi: on
          enable-tbb: on
          build-jit: on
          llvm-version: "7"
          threads: "3"

      - build_and_test:
          name: gcc8-py36-cm310-llvm6-mpi-tbb3
          image: ubuntu18.04
          cc: gcc-8
          cxx: g++-8
          python-version: "3.6"
          enable-mpi: on
          enable-tbb: on
          build-jit: on
          llvm-version: "6.0"
          threads: "3"

      - build_and_test:
          name: gcc7-py36-cm310-tbb3
          image: ubuntu18.04
          cc: gcc-7
          cxx: g++-7
          python-version: "3.6"
          enable-mpi: off
          enable-tbb: on
          build-jit: off
          threads: "3"

      - build_and_test:
          name: gcc6-py36-cm310-mpi
          image: ubuntu18.04
          cc: gcc-6
          cxx: g++-6
          python-version: "3.6"
          enable-mpi: on
          enable-tbb: off
          build-jit: off

      - build_and_test:
          name: clang6-py36-cm310-llvm6-mpi-tbb3
          image: ubuntu18.04
          cc: clang-6.0
          cxx: clang++-6.0
          llvm-version: "6.0"
          python-version: "3.6"
          enable-mpi: on
          enable-tbb: on
          build-jit: on
          threads: "3"

      - build_and_test:
          name: clang5-py36-cm310-llvm5-tbb3
          image: ubuntu18.04
          cc: clang-5.0
          cxx: clang++-5.0
          llvm-version: "5.0"
          python-version: "3.6"
          enable-mpi: off
          enable-tbb: on
          build-jit: on
          threads: "3"

      - build_and_test:
          name: gcc55-py36-cm310
          image: ubuntu18.04
          cc: gcc-5
          cxx: g++-5
          python-version: "3.6"
          enable-mpi: off
          enable-tbb: off
          build-jit: off

      - build_and_test:
          name: gcc48-py36-cm310-mpi-tbb3
          image: ubuntu18.04
          cc: gcc-4.8
          cxx: g++-4.8
          python-version: "3.6"
          enable-mpi: off
          enable-tbb: on
          build-jit: off
          threads: "3"
=======
      - build_and_test:
          name: noop
          image: ubuntu18.04
>>>>>>> dbfd3ef8
<|MERGE_RESOLUTION|>--- conflicted
+++ resolved
@@ -7,90 +7,8 @@
         type: string
     docker:
       - image: glotzerlab/ci:2019.06-<< parameters.image >>
-<<<<<<< HEAD
-    environment:
-      PYTHONPATH: /home/ci/project/build
-      PYTHON: "/usr/bin/python<< parameters.python-version >>"
-      PYTEST: "/usr/bin/python<< parameters.python-version >> -m pytest"
-      OMPI_MCA_btl: "tcp,self"
     working_directory: /home/ci/project
 
-commands:
-  checkout_with_submodules:
-    steps:
-      - checkout:
-          path: code
-      - run:
-          name: Update submodules
-          working_directory: code
-          command: git submodule update --init
-
-  build:
-    parameters:
-      cc:
-        type: string
-      cxx:
-        type: string
-      cmake-bin:
-        type: string
-      enable-cuda:
-        type: boolean
-      enable-mpi:
-        type: boolean
-      enable-tbb:
-        type: boolean
-      build-validation:
-        type: boolean
-      build-jit:
-        type: boolean
-      llvm-version:
-        type: string
-    steps:
-      - run:
-          name: Configure
-          command: |
-            export CC=<< parameters.cc >> CXX=<< parameters.cxx >>
-            mkdir build
-            cd build
-            << parameters.cmake-bin >>/cmake ../code -DPYTHON_EXECUTABLE=${PYTHON} -DENABLE_CUDA=<< parameters.enable-cuda >> -DENABLE_MPI=<< parameters.enable-mpi >> -DENABLE_TBB=<< parameters.enable-tbb >> -DBUILD_VALIDATION=<< parameters.build-validation >> -DBUILD_JIT=<< parameters.build-jit >> -DLLVM_DIR=/usr/lib/llvm-<< parameters.llvm-version >>/cmake -GNinja
-      - run:
-          name: Compile
-          command: |
-            cd build
-            ninja -j2
-
-  test:
-    parameters:
-      cmake-bin:
-        type: string
-      llvm-version:
-        type: string
-    steps:
-      - run:
-          name: Test
-          working_directory: build
-          no_output_timeout: 2h
-          command: |
-            export PATH=/usr/lib/llvm-<< parameters.llvm-version >>/bin:$PATH
-            << parameters.cmake-bin >>/ctest --no-compress-output -T test --output-on-failure
-      - run:
-          name: Copy test results
-          command: mkdir test-results && cp build/Testing/**/Test.xml test-results/
-      - store_artifacts:
-          path: test-results
-          destination: test-results
-      - store_test_results:
-          path: test-results
-
-  sphinx:
-    steps:
-      - run: cd code/sphinx-doc && sphinx-build -b html -d _build/doctrees -W -n . _build/html
-      - run: cd code/sphinx-doc && sphinx-build -b latex -d _build/doctrees -W -n . _build/latex
-
-=======
-    working_directory: /home/ci/project
-
->>>>>>> dbfd3ef8
 jobs:
   build_and_test:
     parameters:
@@ -107,135 +25,6 @@
 workflows:
   test:
     jobs:
-<<<<<<< HEAD
-      - sphinx-docs
-      - build_and_test:
-          name: clang8-py37-cm313-llvm8-mpi-tbb3
-          image: ubuntu19.04
-          cc: clang-8
-          cxx: clang++-8
-          llvm-version: "8"
-          python-version: "3.7"
-          enable-mpi: on
-          enable-tbb: on
-          build-jit: on
-          threads: "3"
-
-      - build_and_test:
-          name: clang7-py37-cm313-llvm7-mpi-tbb3
-          image: ubuntu19.04
-          cc: clang-7
-          cxx: clang++-7
-          llvm-version: "7"
-          python-version: "3.7"
-          enable-mpi: on
-          enable-tbb: on
-          build-jit: on
-          threads: "3"
-
-      - build_and_test:
-          name: gcc9-py37-cm313-llvm8-mpi-tbb3
-          image: ubuntu19.04
-          cc: gcc-9
-          cxx: g++-9
-          python-version: "3.7"
-          enable-mpi: on
-          enable-tbb: on
-          build-jit: on
-          llvm-version: "8"
-          threads: "3"
-
-      - build_and_test:
-          name: gcc8-py37-cm313-llvm7-mpi-tbb3
-          image: ubuntu19.04
-          cc: gcc-9
-          cxx: g++-9
-          python-version: "3.7"
-          enable-mpi: on
-          enable-tbb: on
-          build-jit: on
-          llvm-version: "7"
-          threads: "3"
-
-      - build_and_test:
-          name: gcc8-py36-cm310-llvm6-mpi-tbb3
-          image: ubuntu18.04
-          cc: gcc-8
-          cxx: g++-8
-          python-version: "3.6"
-          enable-mpi: on
-          enable-tbb: on
-          build-jit: on
-          llvm-version: "6.0"
-          threads: "3"
-
-      - build_and_test:
-          name: gcc7-py36-cm310-tbb3
-          image: ubuntu18.04
-          cc: gcc-7
-          cxx: g++-7
-          python-version: "3.6"
-          enable-mpi: off
-          enable-tbb: on
-          build-jit: off
-          threads: "3"
-
-      - build_and_test:
-          name: gcc6-py36-cm310-mpi
-          image: ubuntu18.04
-          cc: gcc-6
-          cxx: g++-6
-          python-version: "3.6"
-          enable-mpi: on
-          enable-tbb: off
-          build-jit: off
-
-      - build_and_test:
-          name: clang6-py36-cm310-llvm6-mpi-tbb3
-          image: ubuntu18.04
-          cc: clang-6.0
-          cxx: clang++-6.0
-          llvm-version: "6.0"
-          python-version: "3.6"
-          enable-mpi: on
-          enable-tbb: on
-          build-jit: on
-          threads: "3"
-
-      - build_and_test:
-          name: clang5-py36-cm310-llvm5-tbb3
-          image: ubuntu18.04
-          cc: clang-5.0
-          cxx: clang++-5.0
-          llvm-version: "5.0"
-          python-version: "3.6"
-          enable-mpi: off
-          enable-tbb: on
-          build-jit: on
-          threads: "3"
-
-      - build_and_test:
-          name: gcc55-py36-cm310
-          image: ubuntu18.04
-          cc: gcc-5
-          cxx: g++-5
-          python-version: "3.6"
-          enable-mpi: off
-          enable-tbb: off
-          build-jit: off
-
-      - build_and_test:
-          name: gcc48-py36-cm310-mpi-tbb3
-          image: ubuntu18.04
-          cc: gcc-4.8
-          cxx: g++-4.8
-          python-version: "3.6"
-          enable-mpi: off
-          enable-tbb: on
-          build-jit: off
-          threads: "3"
-=======
       - build_and_test:
           name: noop
-          image: ubuntu18.04
->>>>>>> dbfd3ef8
+          image: ubuntu18.04